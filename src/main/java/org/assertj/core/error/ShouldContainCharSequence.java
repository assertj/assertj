/*
 * Licensed under the Apache License, Version 2.0 (the "License"); you may not use this file except in compliance with
 * the License. You may obtain a copy of the License at
 *
 * http://www.apache.org/licenses/LICENSE-2.0
 *
 * Unless required by applicable law or agreed to in writing, software distributed under the License is distributed on
 * an "AS IS" BASIS, WITHOUT WARRANTIES OR CONDITIONS OF ANY KIND, either express or implied. See the License for the
 * specific language governing permissions and limitations under the License.
 *
 * Copyright 2012-2021 the original author or authors.
 */
package org.assertj.core.error;

import static org.assertj.core.util.Strings.escapePercent;
import static org.assertj.core.util.Throwables.getStackTrace;

import java.util.Set;

import org.assertj.core.internal.ComparisonStrategy;
import org.assertj.core.internal.StandardComparisonStrategy;

/**
 * Creates an error message indicating that an assertion that verifies that a {@code CharSequence} contains another
 * {@code CharSequence} failed.
 *
 * @author Alex Ruiz
 * @author Joel Costigliola
 * @author Mikhail Mazursky
 */
public class ShouldContainCharSequence extends BasicErrorMessageFactory {

  /**
   * Creates a new <code>{@link ShouldContainCharSequence}</code>.
   *
   * @param actual the actual value in the failed assertion.
   * @param sequence the sequence of values expected to be in {@code actual}.
   * @return the created {@code ErrorMessageFactory}.
   */
  public static ErrorMessageFactory shouldContain(CharSequence actual, CharSequence sequence) {
    return new ShouldContainCharSequence("%nExpecting actual:%n  %s%nto contain:%n  %s %s", actual, sequence,
                                         StandardComparisonStrategy.instance());
  }

  public static ErrorMessageFactory shouldContain(Throwable actual, CharSequence sequence) {
    String format = "%n" +
                    "Expecting throwable message:%n" +
                    "  %s%n" +
                    "to contain:%n" +
                    "  %s%n" +
                    "but did not.%n" +
                    "%n" +
                    "Throwable that failed the check:%n" +
                    "%n" + escapePercent(getStackTrace(actual)); // to avoid AssertJ default String formatting

    return new ShouldContainCharSequence(format, actual.getMessage(), sequence, StandardComparisonStrategy.instance());
  }

  public static ErrorMessageFactory shouldContain(Throwable actual, CharSequence[] sequence,
                                                  Set<? extends CharSequence> notFound) {
    String format = "%n" +
                    "Expecting throwable message:%n" +
                    "  %s%n" +
                    "to contain:%n" +
                    "  %s%n" +
                    "but could not find:%n" +
                    "  %s%n" +
                    "%n" +
                    "Throwable that failed the check:%n" +
                    "%n" + escapePercent(getStackTrace(actual)); // to avoid AssertJ default String formatting
    return new ShouldContainCharSequence(format, actual.getMessage(), sequence, notFound, StandardComparisonStrategy.instance());
  }

  /**
   * Creates a new <code>{@link ShouldContainCharSequence}</code>.
   *
   * @param actual the actual value in the failed assertion.
   * @param sequence the sequence of values expected to be in {@code actual}.
   * @param comparisonStrategy the {@link ComparisonStrategy} used to evaluate assertion.
   * @return the created {@code ErrorMessageFactory}.
   */
  public static ErrorMessageFactory shouldContain(CharSequence actual, CharSequence sequence,
                                                  ComparisonStrategy comparisonStrategy) {
    return new ShouldContainCharSequence("%nExpecting actual:%n  %s%nto contain:%n  %s %s", actual, sequence, comparisonStrategy);
  }

  /**
   * Creates a new <code>{@link ShouldContainCharSequence}</code>.
   *
   * @param actual the actual value in the failed assertion.
   * @param strings the sequence of values expected to be in {@code actual}.
   * @param notFound the values not found.
   * @param comparisonStrategy the {@link ComparisonStrategy} used to evaluate assertion.
   * @return the created {@code ErrorMessageFactory}.
   */
  public static ErrorMessageFactory shouldContain(CharSequence actual, CharSequence[] strings,
                                                  Set<? extends CharSequence> notFound,
                                                  ComparisonStrategy comparisonStrategy) {
    return new ShouldContainCharSequence("%nExpecting actual:%n  %s%nto contain:%n  %s%nbut could not find:%n  %s%n %s", actual,
                                         strings, notFound, comparisonStrategy);
  }

  /**
   * Creates a new <code>{@link ShouldContainCharSequence}</code>.
   *
   * @param actual the actual value in the failed assertion.
   * @param strings the sequence of values expected to be in {@code actual}.
   * @param notFound the values not found.
   * @return the created {@code ErrorMessageFactory}.
   */
  public static ErrorMessageFactory shouldContain(CharSequence actual, CharSequence[] strings,
                                                  Set<? extends CharSequence> notFound) {
    return shouldContain(actual, strings, notFound, StandardComparisonStrategy.instance());
  }

  /**
   * Creates a new <code>{@link ShouldContainCharSequence}</code>.
   *
   * @param actual the actual value in the failed assertion.
   * @param sequence the sequence of values expected to be in {@code actual}.
   * @return the created {@code ErrorMessageFactory}.
   */
  public static ErrorMessageFactory shouldContainIgnoringCase(CharSequence actual, CharSequence sequence) {
    return new ShouldContainCharSequence("%nExpecting actual:%n  %s%nto contain:%n  %s%n (ignoring case)", actual, sequence,
                                         StandardComparisonStrategy.instance());
  }

  /**
   * Creates a new <code>{@link ShouldContainCharSequence}</code>.
   *
   * @param actual             the actual value in the failed assertion.
   * @param sequence           the sequence of values expected to be in {@code actual}.
   * @param comparisonStrategy the {@link ComparisonStrategy} used to evaluate assertion.
   * @return the created {@code ErrorMessageFactory}.
   */
  public static ErrorMessageFactory shouldContainIgnoringWhitespaces(CharSequence actual, CharSequence sequence,
                                                                     ComparisonStrategy comparisonStrategy) {
    return new ShouldContainCharSequence("%n" +
                                         "Expecting actual:%n" +
                                         "  %s%n" +
                                         "to contain (ignoring whitespaces):%n" +
                                         "  %s %s",
                                         actual, sequence, comparisonStrategy);
  }

  /**
   * Creates a new <code>{@link ShouldContainCharSequence}</code>.
   *
   * @param actual             the actual value in the failed assertion.
   * @param strings            the sequence of values expected to be in {@code actual}.
   * @param notFound           the values not found.
   * @param comparisonStrategy the {@link ComparisonStrategy} used to evaluate assertion.
   * @return the created {@code ErrorMessageFactory}.
   */
  public static ErrorMessageFactory shouldContainIgnoringWhitespaces(CharSequence actual, CharSequence[] strings,
                                                                     Set<? extends CharSequence> notFound,
                                                                     ComparisonStrategy comparisonStrategy) {
    return new ShouldContainCharSequence("%n" +
                                         "Expecting actual:%n" +
                                         "  %s%n" +
                                         "to contain (ignoring whitespaces):%n" +
                                         "  %s%n" +
                                         "but could not find:%n" +
                                         "  %s%n" +
                                         " %s",
                                         actual, strings, notFound, comparisonStrategy);
  }

<<<<<<< HEAD
  // CS427 Issue link: https://github.com/assertj/assertj-core/issues/2060
=======
>>>>>>> 761ae701
  /** Creates a new <code>{@link ShouldContainCharSequence}</code>.
   * @param actual  the actual value in the failed assertion.
   * @param strings the sequence of values expected to be in {@code actual}.
   * @param notFound the values not found.
   * @param comparisonWay the {@link ComparisonStrategy} to evaluate assertion.
   * @return the created {@code ErrorMessageFactory}.
   */
  public static ErrorMessageFactory containsIgnoringNewLines(final CharSequence actual,
                                                             final CharSequence sequence,
                                                             final CharSequence[] strings,
                                                             final Set<? extends CharSequence> notFound,
                                                             final ComparisonStrategy comparisonWay) {
<<<<<<< HEAD
    final String expectingActual = "Expecting actual:%n";
    if (sequence == null) {
      return new ShouldContainCharSequence("%n" +
                                           expectingActual +
                                           "  %s%n" +
                                           "to contain (ignoring new lines):%n" +
                                           "  %s%n" +
                                           "but could not find:%n" +
                                           "  %s%n" +
                                           " %s",
                                           actual, strings, notFound, comparisonWay);
    }
    return new ShouldContainCharSequence("%n" +
                                         expectingActual +
                                         "  %s%n" +
                                         "to contain (ignoring new lines):%n" +
                                         "  %s %s",
                                         actual, sequence, comparisonWay);

=======
    ErrorMessageFactory result;
    final String expectingActual = "Expecting actual:%n";
    if (sequence == null) {
      result = new ShouldContainCharSequence("%n" +
                                             expectingActual +
                                             "  %s%n" +
                                             "to contain (ignoring new lines):%n" +
                                             "  %s%n" +
                                             "but could not find:%n" +
                                             "  %s%n" +
                                             " %s",
                                             actual, strings, notFound, comparisonWay);
    } else {
      result = new ShouldContainCharSequence("%n" +
                                             expectingActual +
                                             "  %s%n" +
                                             "to contain (ignoring new lines):%n" +
                                             "  %s %s",
                                             actual, sequence, comparisonWay);
    }
    return result;
>>>>>>> 761ae701
  }

  private ShouldContainCharSequence(String format, CharSequence actual, CharSequence sequence,
                                    ComparisonStrategy comparisonStrategy) {
    super(format, actual, sequence, comparisonStrategy);
  }

  private ShouldContainCharSequence(String format, CharSequence actual, CharSequence[] values,
                                    Set<? extends CharSequence> notFound,
                                    ComparisonStrategy comparisonStrategy) {
    super(format, actual, values, notFound, comparisonStrategy);
  }
}<|MERGE_RESOLUTION|>--- conflicted
+++ resolved
@@ -166,10 +166,7 @@
                                          actual, strings, notFound, comparisonStrategy);
   }
 
-<<<<<<< HEAD
   // CS427 Issue link: https://github.com/assertj/assertj-core/issues/2060
-=======
->>>>>>> 761ae701
   /** Creates a new <code>{@link ShouldContainCharSequence}</code>.
    * @param actual  the actual value in the failed assertion.
    * @param strings the sequence of values expected to be in {@code actual}.
@@ -182,7 +179,6 @@
                                                              final CharSequence[] strings,
                                                              final Set<? extends CharSequence> notFound,
                                                              final ComparisonStrategy comparisonWay) {
-<<<<<<< HEAD
     final String expectingActual = "Expecting actual:%n";
     if (sequence == null) {
       return new ShouldContainCharSequence("%n" +
@@ -201,30 +197,6 @@
                                          "to contain (ignoring new lines):%n" +
                                          "  %s %s",
                                          actual, sequence, comparisonWay);
-
-=======
-    ErrorMessageFactory result;
-    final String expectingActual = "Expecting actual:%n";
-    if (sequence == null) {
-      result = new ShouldContainCharSequence("%n" +
-                                             expectingActual +
-                                             "  %s%n" +
-                                             "to contain (ignoring new lines):%n" +
-                                             "  %s%n" +
-                                             "but could not find:%n" +
-                                             "  %s%n" +
-                                             " %s",
-                                             actual, strings, notFound, comparisonWay);
-    } else {
-      result = new ShouldContainCharSequence("%n" +
-                                             expectingActual +
-                                             "  %s%n" +
-                                             "to contain (ignoring new lines):%n" +
-                                             "  %s %s",
-                                             actual, sequence, comparisonWay);
-    }
-    return result;
->>>>>>> 761ae701
   }
 
   private ShouldContainCharSequence(String format, CharSequence actual, CharSequence sequence,
