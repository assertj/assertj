--- conflicted
+++ resolved
@@ -745,7 +745,6 @@
   }
 
   /**
-<<<<<<< HEAD
    * Verifies that actual {@code LocalDateTime} is in the given year.
    * <p>
    * Example:
@@ -766,7 +765,11 @@
     Objects.instance().assertNotNull(info,actual);
     if (actual.getYear() != year) {
       throw Failures.instance().failure(info, shouldHaveDateField(actual,"year",year));
-=======
+    }
+    return myself;
+  }
+  
+  /**
    * Verifies that actual {@code LocalDateTime} is in the given hour.
    * <p>
    * Example:
@@ -787,12 +790,10 @@
     Objects.instance().assertNotNull(info, actual);
     if (actual.getHour() != hour) {
       throw Failures.instance().failure(info, shouldHaveDateField(actual, "hour", hour));
->>>>>>> 7cbe45c4
     }
     return myself;
   }
 
-<<<<<<< HEAD
   /**
    * Verifies that actual {@code LocalDateTime} is in the given day.
    * <p>
@@ -817,8 +818,6 @@
     }
     return myself;
   }
-=======
->>>>>>> 7cbe45c4
 
   /**
    * {@inheritDoc}
