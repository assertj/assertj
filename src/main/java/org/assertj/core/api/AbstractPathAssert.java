--- conflicted
+++ resolved
@@ -1852,31 +1852,6 @@
   }
 
   /**
-<<<<<<< HEAD
-   * Verifies that the actual {@code Path} has given extension.
-   *
-   * <p>
-   * Example:
-   * <pre><code class='java'> Path xPath = Paths.get(&quot;xFile.java&quot;);
-   *
-   * // assertion will pass
-   * assertThat(xPath).hasExtension(&quot;java&quot;);
-   *
-   * // assertion will fail
-   * assertThat(xPath).hasExtension(&quot;png&quot;);</code></pre>
-   *
-   * @param expected the expected extension, it does not contains the {@code '.'}
-   * @return {@code this} assertion object.
-   * @throws NullPointerException if the expected extension is {@code null}.
-   * @throws AssertionError if the actual {@code Path} is {@code null}.
-   * @throws AssertionError if the actual {@code Path} is not a file (ie a directory).
-   * @throws AssertionError if the actual {@code Path} does not have the expected extension.
-   *
-   */
-  public SELF hasExtension(String expected) {
-    paths.assertHasExtension(info, actual, expected);
-    return myself;
-=======
    * Returns String assertions on the content of the actual {@code Path} read with the {@link Charset#defaultCharset() default charset}.
    * <p>
    * Example:
@@ -1920,7 +1895,7 @@
     return internalContent(charset);
   }
 
-  // this method was introduced to avoid to avoid double proxying in soft assertions for content()
+  // this method was introduced to avoid double proxying in soft assertions for content()
   private AbstractStringAssert<?> internalContent(Charset charset) {
     paths.assertIsReadable(info, actual);
     String pathContent = readPath(charset);
@@ -1933,6 +1908,32 @@
     } catch (IOException e) {
       throw new UncheckedIOException(format("Failed to read %s content with %s charset", actual, charset), e);
     }
->>>>>>> 4a4e7c85
-  }
+  }
+
+  /**
+   * Verifies that the actual {@code Path} has given extension.
+   *
+   * <p>
+   * Example:
+   * <pre><code class='java'> Path xPath = Paths.get(&quot;xFile.java&quot;);
+   *
+   * // assertion will pass
+   * assertThat(xPath).hasExtension(&quot;java&quot;);
+   *
+   * // assertion will fail
+   * assertThat(xPath).hasExtension(&quot;png&quot;);</code></pre>
+   *
+   * @param expected the expected extension, it does not contains the {@code '.'}
+   * @return {@code this} assertion object.
+   * @throws NullPointerException if the expected extension is {@code null}.
+   * @throws AssertionError if the actual {@code Path} is {@code null}.
+   * @throws AssertionError if the actual {@code Path} is not a file (ie a directory).
+   * @throws AssertionError if the actual {@code Path} does not have the expected extension.
+   *
+   */
+  public SELF hasExtension(String expected) {
+    paths.assertHasExtension(info, actual, expected);
+    return myself;
+  }
+
 }