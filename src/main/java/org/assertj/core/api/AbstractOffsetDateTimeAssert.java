--- conflicted
+++ resolved
@@ -673,30 +673,18 @@
   }
 
   /**
-<<<<<<< HEAD
    * Verifies that actual and given {@code OffsetDateTime} are at the same {@link java.time.Instant}.
-=======
-   * Verifies that actual and given {@code OffsetDateTime} have the same {@link java.time.Instant}.
->>>>>>> 4dff3ec3
    * <p>
    * Example:
    * <pre><code class='java'> // successful assertions
    * OffsetDateTime OffsetDateTime1 = OffsetDateTime.of(2000, 12, 12, 3, 0, 0, 0, ZoneOffset.ofHours(3));
    * OffsetDateTime OffsetDateTime2 = OffsetDateTime.of(2000, 12, 12, 0, 0, 0, 0, ZoneOffset.ofHours(0));
-<<<<<<< HEAD
    * assertThat(OffsetDateTime1).isAtSameInstantAs(OffsetDateTime2);
-=======
-   * assertThat(OffsetDateTime1).hasSameInstantAs(OffsetDateTime2);
->>>>>>> 4dff3ec3
    *
    * // failing assertions
    * OffsetDateTime OffsetDateTime1 = OffsetDateTime.of(2000, 12, 12, 3, 0, 0, 0, ZoneOffset.ofHours(3));
    * OffsetDateTime OffsetDateTime2 = OffsetDateTime.of(2000, 12, 12, 2, 0, 0, 0, ZoneOffset.ofHours(0));
-<<<<<<< HEAD
-   * assertThat(OffsetDateTimeA).isAtSameInstantAs(OffsetDateTimeB);</code></pre>
-=======
-   * assertThat(OffsetDateTime1).hasSameInstantAs(OffsetDateTime2);</code></pre>
->>>>>>> 4dff3ec3
+   * assertThat(OffsetDateTime1).isAtSameInstantAs(OffsetDateTime2);</code></pre>
    *
    * @param other the given {@link java.time.OffsetDateTime}.
    * @return this assertion object.
@@ -704,18 +692,11 @@
    * @throws IllegalArgumentException if other {@code OffsetDateTime} is {@code null}.
    * @throws AssertionError if the actual {@code OffsetDateTime} does not have the same {@code Instant} as the other.
    */
-<<<<<<< HEAD
   public SELF isAtSameInstantAs(OffsetDateTime other) {
     Objects.instance().assertNotNull(info, actual);
     assertOffsetDateTimeParameterIsNotNull(other);
     if (!actual.toInstant().equals(other.toInstant()))
       throw Failures.instance().failure(info, shouldBeAtSameInstant(actual, other));
-=======
-  public SELF hasSameInstantAs(OffsetDateTime other) {
-    Objects.instance().assertNotNull(info, actual);
-    assertOffsetDateTimeParameterIsNotNull(other);
-    comparables.assertEqual(info, actual.toInstant(), other.toInstant());
->>>>>>> 4dff3ec3
     return myself;
   }
 
