--- conflicted
+++ resolved
@@ -989,29 +989,15 @@
   }
 
   /**
-<<<<<<< HEAD
    * Creates a new instance of <code>{@link RawComparableAssert}</code> assumption.
    *
    * @param <T> the type of actual.
-=======
-   * Creates a new instance of <code>{@link GenericComparableAssert}</code> assumption.
-   * <p>
-   * Use this over {@link #assumeThat(Comparable)} in case of ambiguous method resolution when the object under test
-   * implements several interfaces Assertj provides <code>assumeThat</code> for.
-   *
-   * @param <T> the type of elements.
->>>>>>> 6951b5e3
    * @param actual the actual value.
    * @return the created assumption for assertion object.
    * @since 3.23.0
    */
-<<<<<<< HEAD
   public static AbstractRawComparableAssert<?> assumeThatComparable(Comparable<?> actual) {
     return asAssumption(RawComparableAssert.class, Comparable.class, actual);
-=======
-  public static <T extends Comparable<? super T>> AbstractComparableAssert<?, T> assumeThatComparable(T actual) {
-    return assumeThat(actual);
->>>>>>> 6951b5e3
   }
 
   /**
