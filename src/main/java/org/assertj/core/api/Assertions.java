/**
 * Licensed under the Apache License, Version 2.0 (the "License"); you may not use this file except in compliance with
 * the License. You may obtain a copy of the License at
 *
 * http://www.apache.org/licenses/LICENSE-2.0
 *
 * Unless required by applicable law or agreed to in writing, software distributed under the License is distributed on
 * an "AS IS" BASIS, WITHOUT WARRANTIES OR CONDITIONS OF ANY KIND, either express or implied. See the License for the
 * specific language governing permissions and limitations under the License.
 *
 * Copyright 2012-2015 the original author or authors.
 */
package org.assertj.core.api;

import java.io.File;
import java.io.InputStream;
import java.math.BigDecimal;
import java.nio.charset.Charset;
import java.nio.file.Path;
import java.text.DateFormat;
<<<<<<< HEAD
import java.time.LocalDate;
import java.time.LocalDateTime;
import java.time.LocalTime;
import java.time.ZonedDateTime;
import java.util.*;
=======
import java.time.*;
import java.util.Date;
import java.util.Iterator;
import java.util.List;
import java.util.Map;
import java.util.Optional;
>>>>>>> 99ac8a51

import org.assertj.core.api.ThrowableAssert.ThrowingCallable;
import org.assertj.core.api.filter.Filters;
import org.assertj.core.condition.AllOf;
import org.assertj.core.condition.AnyOf;
import org.assertj.core.condition.DoesNotHave;
import org.assertj.core.condition.Not;
import org.assertj.core.data.Index;
import org.assertj.core.data.MapEntry;
import org.assertj.core.data.Offset;
import org.assertj.core.groups.Properties;
import org.assertj.core.groups.Tuple;
import org.assertj.core.util.Files;
import org.assertj.core.util.FilesException;
import org.assertj.core.util.introspection.FieldSupport;

/**
 * Entry point for assertion methods for different data types. Each method in this class is a static factory for the
 * type-specific assertion objects. The purpose of this class is to make test code more readable.
 * <p>
 * For example:
 * <p/>
 *
 * <pre><code class='java'>
 * int removed = employees.removeFired();
 * {@link Assertions#assertThat(int) assertThat}(removed).{@link IntegerAssert#isZero isZero}();
 *
 * List&lt;Employee&gt; newEmployees = employees.hired(TODAY);
 * {@link Assertions#assertThat(Iterable) assertThat}(newEmployees).{@link IterableAssert#hasSize(int) hasSize}(6);
 * </code></pre>
 * <p/>
 * </p>
 *
 * @author Alex Ruiz
 * @author Yvonne Wang
 * @author David DIDIER
 * @author Ted Young
 * @author Joel Costigliola
 * @author Matthieu Baechler
 * @author Mikhail Mazursky
 * @author Nicolas François
 * @author Julien Meddah
 * @author William Delanoue
 */
public class Assertions {

  
  /**
   * Create assertion for {@link java.util.Optional}.
   *
   * @param optional the actual value.
   * @param <T>      the type of the value contained in the {@link java.util.Optional}.
   *
   * @return the created assertion object.
   */
  public static <T> OptionalAssert<T> assertThat(Optional<T> optional) {
    return new OptionalAssert<>(optional);
  }

  /**
<<<<<<< HEAD
   * Create assertion for {@link java.util.OptionalDouble}.
   *
   * @param optionalDouble the actual value.
   *
   * @return the created assertion object.
   */
  public static OptionalDoubleAssert assertThat(OptionalDouble optionalDouble) {
      return new OptionalDoubleAssert(optionalDouble);
  }

  /**
   * Create assertion for {@link java.util.OptionalInt}.
   *
   * @param optionalInt the actual value.
   *
   * @return the created assertion object.
   */
  public static OptionalIntAssert assertThat(OptionalInt optionalInt) {
      return new OptionalIntAssert(optionalInt);
=======
   * Create assertion for {@link java.time.OffsetTime}.
   *
   * @param offsetTime the actual value.
   *
   * @return the created assertion object.
   */
  public static OffsetTimeAssert assertThat(OffsetTime offsetTime) {
      return new OffsetTimeAssert(offsetTime);
>>>>>>> 99ac8a51
  }

  /**
   * Create assertion for {@link java.util.OptionalInt}.
   *
   * @param optionalLong the actual value.
   *
   * @return the created assertion object.
   */
  public static OptionalLongAssert assertThat(OptionalLong optionalLong) {
        return new OptionalLongAssert(optionalLong);
    }

    /**
   * Creates a new instance of <code>{@link BigDecimalAssert}</code>.
   *
   * @param actual the actual value.
   * @return the created assertion object.
   */
  public static AbstractBigDecimalAssert<?> assertThat(BigDecimal actual) {
    return new BigDecimalAssert(actual);
  }

  /**
   * Creates a new instance of <code>{@link BooleanAssert}</code>.
   *
   * @param actual the actual value.
   * @return the created assertion object.
   */
  public static AbstractBooleanAssert<?> assertThat(boolean actual) {
    return new BooleanAssert(actual);
  }

  /**
   * Creates a new instance of <code>{@link BooleanAssert}</code>.
   *
   * @param actual the actual value.
   * @return the created assertion object.
   */
  public static AbstractBooleanAssert<?> assertThat(Boolean actual) {
    return new BooleanAssert(actual);
  }

  /**
   * Creates a new instance of <code>{@link BooleanArrayAssert}</code>.
   *
   * @param actual the actual value.
   * @return the created assertion object.
   */
  public static AbstractBooleanArrayAssert<?> assertThat(boolean[] actual) {
    return new BooleanArrayAssert(actual);
  }

  /**
   * Creates a new instance of <code>{@link ByteAssert}</code>.
   *
   * @param actual the actual value.
   * @return the created assertion object.
   */
  public static AbstractByteAssert<?> assertThat(byte actual) {
    return new ByteAssert(actual);
  }

  /**
   * Creates a new instance of <code>{@link ByteAssert}</code>.
   *
   * @param actual the actual value.
   * @return the created assertion object.
   */
  public static AbstractByteAssert<?> assertThat(Byte actual) {
    return new ByteAssert(actual);
  }

  /**
   * Creates a new instance of <code>{@link ByteArrayAssert}</code>.
   *
   * @param actual the actual value.
   * @return the created assertion object.
   */
  public static AbstractByteArrayAssert<?> assertThat(byte[] actual) {
    return new ByteArrayAssert(actual);
  }

  /**
   * Creates a new instance of <code>{@link CharacterAssert}</code>.
   *
   * @param actual the actual value.
   * @return the created assertion object.
   */
  public static AbstractCharacterAssert<?> assertThat(char actual) {
    return new CharacterAssert(actual);
  }

  /**
   * Creates a new instance of <code>{@link CharArrayAssert}</code>.
   *
   * @param actual the actual value.
   * @return the created assertion object.
   */
  public static AbstractCharArrayAssert<?> assertThat(char[] actual) {
    return new CharArrayAssert(actual);
  }

  /**
   * Creates a new instance of <code>{@link CharacterAssert}</code>.
   *
   * @param actual the actual value.
   * @return the created assertion object.
   */
  public static AbstractCharacterAssert<?> assertThat(Character actual) {
    return new CharacterAssert(actual);
  }

  /**
   * Creates a new instance of <code>{@link ClassAssert}</code>
   *
   * @param actual the actual value.
   * @return the created assertion object.
   */
  public static AbstractClassAssert<?> assertThat(Class<?> actual) {
    return new ClassAssert(actual);
  }

  /**
   * Creates a new instance of <code>{@link GenericComparableAssert}</code> with
   * standard comparison semantics.
   *
   * @param actual the actual value.
   * @return the created assertion object.
   */
  public static <T extends Comparable<? super T>> AbstractComparableAssert<?, T> assertThat(T actual) {
    return new GenericComparableAssert<>(actual);
  }

  /**
   * Creates a new instance of <code>{@link IterableAssert}</code>.
   *
   * @param actual the actual value.
   * @return the created assertion object.
   */
  public static <T> AbstractIterableAssert<?, ? extends Iterable<? extends T>, T> assertThat(Iterable<? extends T> actual) {
    return new IterableAssert<>(actual);
  }

  /**
   * Creates a new instance of <code>{@link IterableAssert}</code>.
   * <p/>
   * <b>Be aware that calls to most methods on returned IterableAssert will consume Iterator so it won't be possible to
   * iterate over it again.</b> Calling multiple methods on returned IterableAssert is safe as Iterator's elements are
   * cached by IterableAssert first time Iterator is consumed.
   *
   * @param actual the actual value.
   * @return the created assertion object.
   */
  public static <T> AbstractIterableAssert<?, ? extends Iterable<? extends T>, T> assertThat(Iterator<? extends T> actual) {
    return new IterableAssert<>(actual);
  }

  /**
   * Creates a new instance of <code>{@link DoubleAssert}</code>.
   *
   * @param actual the actual value.
   * @return the created assertion object.
   */
  public static AbstractDoubleAssert<?> assertThat(double actual) {
    return new DoubleAssert(actual);
  }

  /**
   * Creates a new instance of <code>{@link DoubleAssert}</code>.
   *
   * @param actual the actual value.
   * @return the created assertion object.
   */
  public static AbstractDoubleAssert<?> assertThat(Double actual) {
    return new DoubleAssert(actual);
  }

  /**
   * Creates a new instance of <code>{@link DoubleArrayAssert}</code>.
   *
   * @param actual the actual value.
   * @return the created assertion object.
   */
  public static AbstractDoubleArrayAssert<?> assertThat(double[] actual) {
    return new DoubleArrayAssert(actual);
  }

  /**
   * Creates a new instance of <code>{@link FileAssert}</code>.
   *
   * @param actual the actual value.
   * @return the created assertion object.
   */
  public static AbstractFileAssert<?> assertThat(File actual) {
    return new FileAssert(actual);
  }

  /**
   * Creates a new instance of {@link PathAssert}
   *
   * @param actual the path to test
   * @return the created assertion object
   */
  public static AbstractPathAssert<?> assertThat(Path actual)  {
    return new PathAssert(actual);
  }

  /**
   * Creates a new instance of <code>{@link InputStreamAssert}</code>.
   *
   * @param actual the actual value.
   * @return the created assertion object.
   */
  public static AbstractInputStreamAssert<?, ? extends InputStream> assertThat(InputStream actual) {
    return new InputStreamAssert(actual);
  }

  /**
   * Creates a new instance of <code>{@link FloatAssert}</code>.
   *
   * @param actual the actual value.
   * @return the created assertion object.
   */
  public static AbstractFloatAssert<?> assertThat(float actual) {
    return new FloatAssert(actual);
  }

  /**
   * Creates a new instance of <code>{@link FloatAssert}</code>.
   *
   * @param actual the actual value.
   * @return the created assertion object.
   */
  public static AbstractFloatAssert<?> assertThat(Float actual) {
    return new FloatAssert(actual);
  }

  /**
   * Creates a new instance of <code>{@link FloatArrayAssert}</code>.
   *
   * @param actual the actual value.
   * @return the created assertion object.
   */
  public static AbstractFloatArrayAssert<?> assertThat(float[] actual) {
    return new FloatArrayAssert(actual);
  }

  /**
   * Creates a new instance of <code>{@link IntegerAssert}</code>.
   *
   * @param actual the actual value.
   * @return the created assertion object.
   */
  public static AbstractIntegerAssert<?> assertThat(int actual) {
    return new IntegerAssert(actual);
  }

  /**
   * Creates a new instance of <code>{@link IntArrayAssert}</code>.
   *
   * @param actual the actual value.
   * @return the created assertion object.
   */
  public static AbstractIntArrayAssert<?> assertThat(int[] actual) {
    return new IntArrayAssert(actual);
  }

  /**
   * Creates a new instance of <code>{@link IntegerAssert}</code>.
   *
   * @param actual the actual value.
   * @return the created assertion object.
   */
  public static AbstractIntegerAssert<?> assertThat(Integer actual) {
    return new IntegerAssert(actual);
  }

  /**
   * Creates a new instance of <code>{@link ListAssert}</code>.
   *
   * @param actual the actual value.
   * @return the created assertion object.
   */
  public static <T> AbstractListAssert<?, ? extends List<? extends T>, T> assertThat(List<? extends T> actual) {
    return new ListAssert<>(actual);
  }

  /**
   * Creates a new instance of <code>{@link LongAssert}</code>.
   *
   * @param actual the actual value.
   * @return the created assertion object.
   */
  public static AbstractLongAssert<?> assertThat(long actual) {
    return new LongAssert(actual);
  }

  /**
   * Creates a new instance of <code>{@link LongAssert}</code>.
   *
   * @param actual the actual value.
   * @return the created assertion object.
   */
  public static AbstractLongAssert<?> assertThat(Long actual) {
    return new LongAssert(actual);
  }

  /**
   * Creates a new instance of <code>{@link LongArrayAssert}</code>.
   *
   * @param actual the actual value.
   * @return the created assertion object.
   */
  public static AbstractLongArrayAssert<?> assertThat(long[] actual) {
    return new LongArrayAssert(actual);
  }

  /**
   * Creates a new instance of <code>{@link ObjectAssert}</code>.
   *
   * @param actual the actual value.
   * @return the created assertion object.
   */
  public static <T> AbstractObjectAssert<?, T> assertThat(T actual) {
    return new ObjectAssert<>(actual);
  }

  /**
   * Returns the given assertion. This method improves code readability by surrounding the given assertion with
   * <code>assertThat</code>.
   * <p>
   * Consider for example the following MyButton and MyButtonAssert classes:
   *
   * <pre><code class='java'>
   * public class MyButton extends JButton {
   *
   *   private boolean blinking;
   *
   *   public boolean isBlinking() { return this.blinking; }
   *
   *   public void setBlinking(boolean blink) { this.blinking = blink; }
   *
   * }
   *
   * private static class MyButtonAssert implements AssertDelegateTarget {
   *
   *   private MyButton button;
   *   MyButtonAssert(MyButton button) { this.button = button; }
   *
   *   void isBlinking() {
   *     // standard assertion from core Assertions.assertThat
   *     assertThat(button.isBlinking()).isTrue();
   *   }
   *
   *   void isNotBlinking() {
   *     // standard assertion from core Assertions.assertThat
   *     assertThat(button.isBlinking()).isFalse();
   *   }
   * }
   * </code></pre>
   *
   * As MyButtonAssert implements AssertDelegateTarget, you can use <code>assertThat(buttonAssert).isBlinking();</code>
   * instead of <code>buttonAssert.isBlinking();</code> to have easier to read assertions.
   *
   * <pre><code class='java'>
   * {@literal @}Test
   * public void AssertDelegateTarget_example() {
   *
   *   MyButton button = new MyButton();
   *   MyButtonAssert buttonAssert = new MyButtonAssert(button);
   *
   *   // you can encapsulate MyButtonAssert assertions methods within assertThat
   *   assertThat(buttonAssert).isNotBlinking(); // same as : buttonAssert.isNotBlinking();
   *
   *   button.setBlinking(true);
   *
   *   assertThat(buttonAssert).isBlinking(); // same as : buttonAssert.isBlinking();
   * }
   * </code></pre>
   * 
   * @param <T> the generic type of the user-defined assert.
   * @param assertion the assertion to return.
   * @return the given assertion.
   */
  public static <T extends AssertDelegateTarget> T assertThat(T assertion) {
    return assertion;
  }

  /**
   * Delegates the creation of the {@link Assert} to the {@link AssertProvider#assertThat()} of the given component.
   * 
   * <p>
   * Read the comments on {@link AssertProvider} for an example of its usage.
   * </p>
   * 
   * @param component
   *          the component that creates its own assert
   * @return the associated {@link Assert} of the given component
   */
  public static <T> T assertThat(final AssertProvider<T> component) {
    return component.assertThat();
  }

  /**
   * Creates a new instance of <code>{@link ObjectArrayAssert}</code>.
   *
   * @param actual the actual value.
   * @return the created assertion object.
   */
  public static <T> AbstractObjectArrayAssert<?, T> assertThat(T[] actual) {
    return new ObjectArrayAssert<>(actual);
  }

  /**
   * Creates a new instance of <code>{@link MapAssert}</code>.
   * <p>
   * Returned type is {@link MapAssert} as it overrides method to annotate them with {@link SafeVarargs} avoiding
   * annoying warnings.
   * 
   * @param actual the actual value.
   * @return the created assertion object.
   */
  public static <K, V> MapAssert<K, V> assertThat(Map<K, V> actual) {
    return new MapAssert<>(actual);
  }

  /**
   * Creates a new instance of <code>{@link ShortAssert}</code>.
   *
   * @param actual the actual value.
   * @return the created assertion object.
   */
  public static AbstractShortAssert<?> assertThat(short actual) {
    return new ShortAssert(actual);
  }

  /**
   * Creates a new instance of <code>{@link ShortAssert}</code>.
   *
   * @param actual the actual value.
   * @return the created assertion object.
   */
  public static AbstractShortAssert<?> assertThat(Short actual) {
    return new ShortAssert(actual);
  }

  /**
   * Creates a new instance of <code>{@link ShortArrayAssert}</code>.
   *
   * @param actual the actual value.
   * @return the created assertion object.
   */
  public static AbstractShortArrayAssert<?> assertThat(short[] actual) {
    return new ShortArrayAssert(actual);
  }

  /**
   * Creates a new instance of <code>{@link CharSequenceAssert}</code>.
   *
   * @param actual the actual value.
   * @return the created assertion object.
   */
  public static AbstractCharSequenceAssert<?, ? extends CharSequence> assertThat(CharSequence actual) {
    return new CharSequenceAssert(actual);
  }

  /**
   * Creates a new instance of <code>{@link StringAssert}</code>.
   *
   * @param actual the actual value.
   * @return the created assertion object.
   */
  public static AbstractCharSequenceAssert<?, String> assertThat(String actual) {
    return new StringAssert(actual);
  }

  /**
   * Creates a new instance of <code>{@link DateAssert}</code>.
   *
   * @param actual the actual value.
   * @return the created assertion object.
   */
  public static AbstractDateAssert<?> assertThat(Date actual) {
    return new DateAssert(actual);
  }

  /**
   * Creates a new instance of <code>{@link ZonedDateTimeAssert}</code>.
   *
   * @param actual the actual value.
   * @return the created assertion object.
   */
  public static AbstractZonedDateTimeAssert<?> assertThat(ZonedDateTime date) {
    return new ZonedDateTimeAssert(date);
  }

  /**
   * Creates a new instance of <code>{@link LocalDateTimeAssert}</code>.
   *
   * @param actual the actual value.
   * @return the created assertion object.
   */
  public static AbstractLocalDateTimeAssert<?> assertThat(LocalDateTime localDateTime) {
    return new LocalDateTimeAssert(localDateTime);
  }
  
  /**
   * Creates a new instance of <code>{@link LocalTimeAssert}</code>.
   *
   * @param actual the actual value.
   * @return the created assertion object.
   */
  public static AbstractLocalTimeAssert<?> assertThat(LocalTime actual) {
	return new LocalTimeAssert(actual);
  }
  
  /**
   * Creates a new instance of <code>{@link LocalDateAssert}</code>.
   *
   * @param localDate the actual value.
   * @return the created assertion object.
   */
  public static AbstractLocalDateAssert<?> assertThat(LocalDate localDate) {
	return new LocalDateAssert(localDate);
  }
  
  /**
   * Creates a new instance of <code>{@link ThrowableAssert}</code>.
   *
   * @param actual the actual value.
   * @return the created {@link ThrowableAssert}.
   */
  public static AbstractThrowableAssert<?, ? extends Throwable> assertThat(Throwable actual) {
    return new ThrowableAssert(actual);
  }

  /**
   * Allows to capture and then assert on a {@link Throwable} more easily when used with Java 8 lambdas.
   * 
   * <p>
   * Example :
   * </p>
   * 
   * <pre><code class='java'>
   *  {@literal @}Test
   *  public void testException() {
   *    assertThatThrownBy(() -> { throw new Exception("boom!") }).isInstanceOf(Exception.class)
   *                                                              .hasMessageContaining("boom");
   *  }
   * </code></pre>
   * 
   * @param shouldRaiseThrowable The {@link ThrowingCallable} or lambda with the code that should raise the throwable.
   * @return The captured exception or <code>null</code> if none was raised by the callable.
   */
  public static AbstractThrowableAssert<?, ? extends Throwable> assertThatThrownBy(ThrowingCallable shouldRaiseThrowable) {
    return new ThrowableAssert(catchThrowable(shouldRaiseThrowable)).hasBeenThrown();
  }

  /**
   * Allows to catch an {@link Throwable} more easily when used with Java 8 lambdas.
   *
   * <p>
   * This caught {@link Throwable} can then be asserted.
   * </p>
   * 
   * <p>
   * Example:
   * </p>
   * 
   * <pre><code class='java'>
   *  {@literal @}Test
   *  public void testException() {
   *    // when
   *    Throwable thrown = catchThrowable(() -> { throw new Exception("boom!") });
   *
   *    // then
   *    assertThat(thrown).isInstanceOf(Exception.class)
   *                      .hasMessageContaining("boom");
   *  }
   * </code></pre>
   *
   * @param shouldRaiseThrowable The lambda with the code that should raise the exception.
   * @return The captured exception or <code>null</code> if none was raised by the callable.
   */
  public static Throwable catchThrowable(ThrowingCallable shouldRaiseThrowable) {
    return ThrowableAssert.catchThrowable(shouldRaiseThrowable);
  }

  // -------------------------------------------------------------------------------------------------
  // fail methods : not assertions but here to have a single entry point to all AssertJ features.
  // -------------------------------------------------------------------------------------------------

  /**
   * Only delegate to {@link Fail#setRemoveAssertJRelatedElementsFromStackTrace(boolean)} so that Assertions offers a
   * full feature entry point to all AssertJ Assert features (but you can use {@link Fail} if you prefer).
   */
  public static void setRemoveAssertJRelatedElementsFromStackTrace(boolean removeAssertJRelatedElementsFromStackTrace) {
    Fail.setRemoveAssertJRelatedElementsFromStackTrace(removeAssertJRelatedElementsFromStackTrace);
  }

  /**
   * Only delegate to {@link Fail#fail(String)} so that Assertions offers a full feature entry point to all Assertj
   * Assert features (but you can use Fail if you prefer).
   */
  public static void fail(String failureMessage) {
    Fail.fail(failureMessage);
  }

  /**
   * Only delegate to {@link Fail#fail(String, Throwable)} so that Assertions offers a full feature entry point to all
   * AssertJ features (but you can use Fail if you prefer).
   */
  public static void fail(String failureMessage, Throwable realCause) {
    Fail.fail(failureMessage, realCause);
  }

  /**
   * Only delegate to {@link Fail#failBecauseExceptionWasNotThrown(Class)} so that Assertions offers a full feature
   * entry point to all AssertJ features (but you can use Fail if you prefer).
   *
   * {@link Assertions#shouldHaveThrown(Class)} can be used as a replacement.
   */
  public static void failBecauseExceptionWasNotThrown(Class<? extends Throwable> exceptionClass) {
    Fail.shouldHaveThrown(exceptionClass);
  }

  /**
   * Only delegate to {@link Fail#shouldHaveThrown(Class)} so that Assertions offers a full feature
   * entry point to all AssertJ features (but you can use Fail if you prefer).
   */
  public static void shouldHaveThrown(Class<? extends Throwable> exceptionClass) {
    Fail.shouldHaveThrown(exceptionClass);
  }

  // ------------------------------------------------------------------------------------------------------
  // properties methods : not assertions but here to have a single entry point to all AssertJ features.
  // ------------------------------------------------------------------------------------------------------

  /**
   * Only delegate to {@link Properties#extractProperty(String)} so that Assertions offers a full feature entry point
   * to
   * all AssertJ features (but you can use {@link Properties} if you prefer).
   * <p/>
   * Typical usage is to chain <code>extractProperty</code> with <code>from</code> method, see examples below :
   * <p/>
   * 
   * <pre><code class='java'>
   * // extract simple property values having a java standard type (here String)
   * assertThat(extractProperty(&quot;name&quot;, String.class).from(fellowshipOfTheRing)).contains(&quot;
   * Boromir&quot;, &quot;Gandalf&quot;, &quot;Frodo&quot;,
   *     &quot;Legolas&quot;).doesNotContain(&quot;Sauron&quot;, &quot;Elrond&quot;);
   *
   * // extracting property works also with user's types (here Race)
   * assertThat(extractProperty(&quot;race&quot;, String.class).from(fellowshipOfTheRing)).contains(HOBBIT,
   * ELF).doesNotContain(ORC);
   *
   * // extract nested property on Race
   * assertThat(extractProperty(&quot;race.name&quot;, String.class).from(fellowshipOfTheRing)).contains(&quot;
   * Hobbit&quot;, &quot;Elf&quot;)
   *     .doesNotContain(&quot;Orc&quot;);
   * </code></pre>
   */
  public static <T> Properties<T> extractProperty(String propertyName, Class<T> propertyType) {
    return Properties.extractProperty(propertyName, propertyType);
  }

  /**
   * Only delegate to {@link Properties#extractProperty(String)} so that Assertions offers a full feature entry point
   * to
   * all AssertJ features (but you can use {@link Properties} if you prefer).
   * <p/>
   * Typical usage is to chain <code>extractProperty</code> with <code>from</code> method, see examples below :
   * <p/>
   * 
   * <pre><code class='java'>
   * // extract simple property values, as no type has been defined the extracted property will be considered as Object
   * // to define the real property type (here String) use extractProperty(&quot;name&quot;, String.class) instead.
   * assertThat(extractProperty(&quot;name&quot;).from(fellowshipOfTheRing)).contains(&quot;Boromir&quot;,
   * &quot;Gandalf&quot;, &quot;Frodo&quot;, &quot;Legolas&quot;)
   *     .doesNotContain(&quot;Sauron&quot;, &quot;Elrond&quot;);
   *
   * // extracting property works also with user's types (here Race), even though it will be considered as Object
   * // to define the real property type (here String) use extractProperty(&quot;name&quot;, Race.class) instead.
   * assertThat(extractProperty(&quot;race&quot;).from(fellowshipOfTheRing)).contains(HOBBIT, ELF).doesNotContain(ORC);
   *
   * // extract nested property on Race
   * assertThat(extractProperty(&quot;race.name&quot;).from(fellowshipOfTheRing)).contains(&quot;Hobbit&quot;,
   * &quot;Elf&quot;).doesNotContain(&quot;Orc&quot;);
   * </code></pre>
   */
  public static Properties<Object> extractProperty(String propertyName) {
    return Properties.extractProperty(propertyName);
  }

  /**
   * Utility method to build nicely a {@link Tuple} when working with {@link IterableAssert#extracting(String...)} or
   * {@link ObjectArrayAssert#extracting(String...)}
   *
   * @param values the values stored in the {@link Tuple}
   * @return the built {@link Tuple}
   */
  public static Tuple tuple(Object... values) {
    return Tuple.tuple(values);
  }

  /**
   * Globally sets whether
   * <code>{@link org.assertj.core.api.AbstractIterableAssert#extracting(String) IterableAssert#extracting(String)}</code>
   * and
   * <code>{@link org.assertj.core.api.AbstractObjectArrayAssert#extracting(String) ObjectArrayAssert#extracting(String)}</code>
   * should be allowed to extract private fields, if not and they try it fails with exception.
   *
   * @param allowExtractingPrivateFields allow private fields extraction. Default {@code true}.
   */
  public static void setAllowExtractingPrivateFields(boolean allowExtractingPrivateFields) {
    FieldSupport.extraction().setAllowUsingPrivateFields(allowExtractingPrivateFields);
  }

  /**
   * Globally sets whether the use of private fields is allowed for comparison.
   * The following (incomplete) list of methods will be impacted by this change :
   * <ul>
   * <li>
   * <code><code>{@link org.assertj.core.api.AbstractIterableAssert#usingElementComparatorOnFields(java.lang.String...)}</code>
   * </li>
   * <li><code>{@link org.assertj.core.api.AbstractObjectAssert#isEqualToComparingFieldByField(A)}</code></li>
   * </ul>
   *
   * If the value is <code>false</code> and these methods try to compare private fields, it will fail with an exception.
   *
   * @param allowComparingPrivateFields allow private fields comparison. Default {@code true}.
   */
  public static void setAllowComparingPrivateFields(boolean allowComparingPrivateFields) {
    FieldSupport.comparison().setAllowUsingPrivateFields(allowComparingPrivateFields);
  }

  // ------------------------------------------------------------------------------------------------------
  // Data utility methods : not assertions but here to have a single entry point to all AssertJ features.
  // ------------------------------------------------------------------------------------------------------

  /**
   * Only delegate to {@link MapEntry#entry(K key, V value)} so that Assertions offers a full feature entry point to
   * all
   * AssertJ features (but you can use {@link MapEntry} if you prefer).
   * <p/>
   * Typical usage is to call <code>entry</code> in MapAssert <code>contains</code> assertion, see examples below :
   * <p/>
   * 
   * <pre><code class='java'>
   * Map<Ring, TolkienCharacter> ringBearers = ... // init omitted
   * 
   * assertThat(ringBearers).contains(entry(oneRing, frodo), entry(nenya, galadriel));
   * </code></pre>
   */
  public static <K, V> MapEntry<K, V> entry(K key, V value) {
    return MapEntry.entry(key, value);
  }

  /**
   * Only delegate to {@link Index#atIndex(int)} so that Assertions offers a full feature entry point to all AssertJ
   * features (but you can use {@link Index} if you prefer).
   * <p/>
   * Typical usage :
   * <p/>
   * 
   * <pre><code class='java'>
   * List&lt;Ring&gt; elvesRings = newArrayList(vilya, nenya, narya);
   * assertThat(elvesRings).contains(vilya, atIndex(0)).contains(nenya, atIndex(1)).contains(narya, atIndex(2));
   * </code></pre>
   */
  public static Index atIndex(int index) {
    return Index.atIndex(index);
  }

  /**
   * Assertions entry point for double {@link Offset}.
   * <p/>
   * Typical usage :
   * <p/>
   * 
   * <pre><code class='java'>
   * assertThat(8.1).isEqualTo(8.0, offset(0.1));
   * </code></pre>
   */
  public static Offset<Double> offset(Double value) {
    return Offset.offset(value);
  }

  /**
   * Assertions entry point for float {@link Offset}.
   * <p/>
   * Typical usage :
   * <p/>
   * 
   * <pre><code class='java'>
   * assertThat(8.2f).isCloseTo(8.0f, offset(0.2f));
   * </code></pre>
   */
  public static Offset<Float> offset(Float value) {
    return Offset.offset(value);
  }

  /**
   * Alias for {@link #offset(Double)} to use with isCloseTo assertions.
   * <p/>
   * Typical usage :
   * <p/>
   * 
   * <pre><code class='java'>
   * assertThat(8.1).isCloseTo(8.0, within(0.1));
   * </code></pre>
   */
  public static Offset<Double> within(Double value) {
    return Offset.offset(value);
  }

  /**
   * Alias for {@link #offset(Float)} to use with isCloseTo assertions.
   * <p/>
   * Typical usage :
   * <p/>
   * 
   * <pre><code class='java'>
   * assertThat(8.2f).isCloseTo(8.0f, within(0.2f));
   * </code></pre>
   */
  public static Offset<Float> within(Float value) {
    return Offset.offset(value);
  }

  /**
   * Assertions entry point for BigDecimal {@link Offset} to use with isCloseTo assertions.
   * <p/>
   * Typical usage :
   * <p/>
   * 
   * <pre><code class='java'>
   * assertThat(BigDecimal.TEN).isCloseTo(new BigDecimal("10.5"), within(BigDecimal.ONE));
   * </code></pre>
   */
  public static Offset<BigDecimal> within(BigDecimal value) {
    return Offset.offset(value);
  }

  /**
   * Assertions entry point for Byte {@link Offset} to use with isCloseTo assertions.
   * <p/>
   * Typical usage :
   * <p/>
   * 
   * <pre><code class='java'>
   * assertThat((byte)10).isCloseTo((byte)11, within((byte)1));
   * </code></pre>
   */
  public static Offset<Byte> within(Byte value) {
    return Offset.offset(value);
  }
  
  /**
   * Assertions entry point for Integer {@link Offset} to use with isCloseTo assertions.
   * <p/>
   * Typical usage :
   * <p/>
   * 
   * <pre><code class='java'>
   * assertThat(10).isCloseTo(11, within(1));
   * </code></pre>
   */
  public static Offset<Integer> within(Integer value) {
    return Offset.offset(value);
  }
  
  /**
   * Assertions entry point for Short {@link Offset} to use with isCloseTo assertions.
   * <p/>
   * Typical usage :
   * <p/>
   * 
   * <pre><code class='java'>
   * assertThat(10).isCloseTo(11, within(1));
   * </code></pre>
   */
  public static Offset<Short> within(Short value) {
    return Offset.offset(value);
  }
  
  /**
   * Assertions entry point for Long {@link Offset} to use with isCloseTo assertions.
   * <p/>
   * Typical usage :
   * <p/>
   * 
   * <pre><code class='java'>
   * assertThat(5l).isCloseTo(7l, within(2l));
   * </code></pre>
   */
  public static Offset<Long> within(Long value) {
    return Offset.offset(value);
  }
  
  // ------------------------------------------------------------------------------------------------------
  // Condition methods : not assertions but here to have a single entry point to all AssertJ features.
  // ------------------------------------------------------------------------------------------------------

  /**
   * Creates a new <code>{@link AllOf}</code>
   *
   * @param <T> the type of object the given condition accept.
   * @param conditions the conditions to evaluate.
   * @return the created {@code AnyOf}.
   * @throws NullPointerException if the given array is {@code null}.
   * @throws NullPointerException if any of the elements in the given array is {@code null}.
   */
  @SafeVarargs
  public static <T> Condition<T> allOf(Condition<? super T>... conditions) {
    return AllOf.allOf(conditions);
  }

  /**
   * Creates a new <code>{@link AllOf}</code>
   *
   * @param <T> the type of object the given condition accept.
   * @param conditions the conditions to evaluate.
   * @return the created {@code AnyOf}.
   * @throws NullPointerException if the given iterable is {@code null}.
   * @throws NullPointerException if any of the elements in the given iterable is {@code null}.
   */
  public static <T> Condition<T> allOf(Iterable<? extends Condition<? super T>> conditions) {
    return AllOf.allOf(conditions);
  }

  /**
   * Only delegate to {@link AnyOf#anyOf(Condition...)} so that Assertions offers a full feature entry point to all
   * AssertJ features (but you can use {@link AnyOf} if you prefer).
   * <p/>
   * Typical usage (<code>jedi</code> and <code>sith</code> are {@link Condition}) :
   * <p/>
   * 
   * <pre><code class='java'>
   * assertThat(&quot;Vader&quot;).is(anyOf(jedi, sith));
   * </code></pre>
   */
  @SafeVarargs
  public static <T> Condition<T> anyOf(Condition<? super T>... conditions) {
    return AnyOf.anyOf(conditions);
  }

  /**
   * Creates a new <code>{@link AnyOf}</code>
   *
   * @param <T> the type of object the given condition accept.
   * @param conditions the conditions to evaluate.
   * @return the created {@code AnyOf}.
   * @throws NullPointerException if the given iterable is {@code null}.
   * @throws NullPointerException if any of the elements in the given iterable is {@code null}.
   */
  public static <T> Condition<T> anyOf(Iterable<? extends Condition<? super T>> conditions) {
    return AnyOf.anyOf(conditions);
  }

  /**
   * Creates a new </code>{@link DoesNotHave}</code>.
   *
   * @param condition the condition to inverse.
   * @return The Not condition created.
   */
  public static <T> DoesNotHave<T> doesNotHave(Condition<? super T> condition) {
    return DoesNotHave.doesNotHave(condition);
  }

  /**
   * Creates a new </code>{@link Not}</code>.
   *
   * @param condition the condition to inverse.
   * @return The Not condition created.
   */
  public static <T> Not<T> not(Condition<? super T> condition) {
    return Not.not(condition);
  }

  // --------------------------------------------------------------------------------------------------
  // Filter methods : not assertions but here to have a single entry point to all AssertJ features.
  // --------------------------------------------------------------------------------------------------

  /**
   * Only delegate to {@link Filters#filter(Object[])} so that Assertions offers a full feature entry point to all
   * AssertJ features (but you can use {@link Filters} if you prefer).
   * <p/>
   * Note that the given array is not modified, the filters are performed on an {@link Iterable} copy of the array.
   * <p/>
   * Typical usage with {@link Condition} :
   * <p/>
   * 
   * <pre><code class='java'>
   * assertThat(filter(players).being(potentialMVP).get()).containsOnly(james, rose);
   * </code></pre>
   * <p/>
   * and with filter language based on java bean property :
   * <p/>
   * 
   * <pre><code class='java'>
   * assertThat(filter(players).with(&quot;pointsPerGame&quot;).greaterThan(20).and(&quot;assistsPerGame&quot;)
   * .greaterThan(7).get())
   *     .containsOnly(james, rose);
   * </code></pre>
   */
  public static <E> Filters<E> filter(E[] array) {
    return Filters.filter(array);
  }

  /**
   * Only delegate to {@link Filters#filter(Object[])} so that Assertions offers a full feature entry point to all
   * AssertJ features (but you can use {@link Filters} if you prefer).
   * <p/>
   * Note that the given {@link Iterable} is not modified, the filters are performed on a copy.
   * <p/>
   * Typical usage with {@link Condition} :
   * <p/>
   * 
   * <pre><code class='java'>
   * assertThat(filter(players).being(potentialMVP).get()).containsOnly(james, rose);
   * </code></pre>
   * <p/>
   * and with filter language based on java bean property :
   * <p/>
   * 
   * <pre><code class='java'>
   * assertThat(filter(players).with(&quot;pointsPerGame&quot;).greaterThan(20).and(&quot;assistsPerGame&quot;)
   * .greaterThan(7).get())
   *     .containsOnly(james, rose);
   * </code></pre>
   */
  public static <E> Filters<E> filter(Iterable<E> iterableToFilter) {
    return Filters.filter(iterableToFilter);
  }

  // --------------------------------------------------------------------------------------------------
  // File methods : not assertions but here to have a single entry point to all AssertJ features.
  // --------------------------------------------------------------------------------------------------

  /**
   * Loads the text content of a file, so that it can be passed to {@link #assertThat(String)}.
   * <p>
   * Note that this will load the entire file in memory; for larger files, there might be a more efficient alternative
   * with {@link #assertThat(File)}.
   * </p>
   *
   * @param file the file.
   * @param charset the character set to use.
   * @return the content of the file.
   * @throws NullPointerException if the given charset is {@code null}.
   * @throws FilesException if an I/O exception occurs.
   */
  public static String contentOf(File file, Charset charset) {
    return Files.contentOf(file, charset);
  }

  /**
   * Loads the text content of a file, so that it can be passed to {@link #assertThat(String)}.
   * <p>
   * Note that this will load the entire file in memory; for larger files, there might be a more efficient alternative
   * with {@link #assertThat(File)}.
   * </p>
   *
   * @param file the file.
   * @param charsetName the name of the character set to use.
   * @return the content of the file.
   * @throws IllegalArgumentException if the given character set is not supported on this platform.
   * @throws FilesException if an I/O exception occurs.
   */
  public static String contentOf(File file, String charsetName) {
    return Files.contentOf(file, charsetName);
  }

  /**
   * Loads the text content of a file with the default character set, so that it can be passed to
   * {@link #assertThat(String)}.
   * <p>
   * Note that this will load the entire file in memory; for larger files, there might be a more efficient alternative
   * with {@link #assertThat(File)}.
   * </p>
   *
   * @param file the file.
   * @return the content of the file.
   * @throws FilesException if an I/O exception occurs.
   */
  public static String contentOf(File file) {
    return Files.contentOf(file, Charset.defaultCharset());
  }

  /**
   * Loads the text content of a file into a list of strings with the default charset, each string corresponding to a
   * line.
   * The line endings are either \n, \r or \r\n.
   *
   * @param file the file.
   * @return the content of the file.
   * @throws NullPointerException if the given charset is {@code null}.
   * @throws FilesException if an I/O exception occurs.
   */
  public static List<String> linesOf(File file) {
    return Files.linesOf(file, Charset.defaultCharset());
  }

  /**
   * Loads the text content of a file into a list of strings, each string corresponding to a line.
   * The line endings are either \n, \r or \r\n.
   *
   * @param file the file.
   * @param charset the character set to use.
   * @return the content of the file.
   * @throws NullPointerException if the given charset is {@code null}.
   * @throws FilesException if an I/O exception occurs.
   */
  public static List<String> linesOf(File file, Charset charset) {
    return Files.linesOf(file, charset);
  }

  /**
   * Loads the text content of a file into a list of strings, each string corresponding to a line. The line endings are
   * either \n, \r or \r\n.
   *
   * @param file the file.
   * @param charsetName the name of the character set to use.
   * @return the content of the file.
   * @throws NullPointerException if the given charset is {@code null}.
   * @throws FilesException if an I/O exception occurs.
   */
  public static List<String> linesOf(File file, String charsetName) {
    return Files.linesOf(file, charsetName);
  }

  // --------------------------------------------------------------------------------------------------
  // Date formatting methods : not assertions but here to have a single entry point to all AssertJ features.
  // --------------------------------------------------------------------------------------------------

  /**
   * Add the given date format to the ones used to parse date String in String based Date assertions like
   * {@link org.assertj.core.api.AbstractDateAssert#isEqualTo(String)}.
   * <p/>
   * User date formats are used before default ones in the order they have been registered (first registered, first
   * used).
   * <p/>
   * AssertJ is gonna use any date formats registered with one of these methods :
   * <ul>
   * <li>{@link org.assertj.core.api.AbstractDateAssert#withDateFormat(String)}</li>
   * <li>{@link org.assertj.core.api.AbstractDateAssert#withDateFormat(java.text.DateFormat)}</li>
   * <li>{@link #registerCustomDateFormat(java.text.DateFormat)}</li>
   * <li>{@link #registerCustomDateFormat(String)}</li>
   * </ul>
   * <p/>
   * Beware that AssertJ will use the newly registered format for <b>all remaining Date assertions in the test suite</b>
   * <p/>
   * To revert to default formats only, call {@link #useDefaultDateFormatsOnly()} or
   * {@link org.assertj.core.api.AbstractDateAssert#withDefaultDateFormatsOnly()}.
   * <p/>
   * Code examples:
   * 
   * <pre><code class='java'>
   * Date date = ... // set to 2003 April the 26th
   * assertThat(date).isEqualTo("2003-04-26");
   *
   * try {
   *   // date with a custom format : failure since the default formats don't match.
   *   assertThat(date).isEqualTo("2003/04/26");
   * } catch (AssertionError e) {
   *   assertThat(e).hasMessage("Failed to parse 2003/04/26 with any of these date formats: " +
   *                            "[yyyy-MM-dd'T'HH:mm:ss.SSS, yyyy-MM-dd'T'HH:mm:ss, yyyy-MM-dd]");
   * }
   *
   * // registering a custom date format to make the assertion pass
   * registerCustomDateFormat(new SimpleDateFormat("yyyy/MM/dd")); // registerCustomDateFormat("yyyy/MM/dd") would work to.
   * assertThat(date).isEqualTo("2003/04/26");
   *
   * // the default formats are still available and should work
   * assertThat(date).isEqualTo("2003-04-26");
   * </code></pre>
   *
   * @param userCustomDateFormat the new Date format used for String based Date assertions.
   */
  public static void registerCustomDateFormat(DateFormat userCustomDateFormat) {
    AbstractDateAssert.registerCustomDateFormat(userCustomDateFormat);
  }

  /**
   * Add the given date format to the ones used to parse date String in String based Date assertions like
   * {@link org.assertj.core.api.AbstractDateAssert#isEqualTo(String)}.
   * <p/>
   * User date formats are used before default ones in the order they have been registered (first registered, first
   * used).
   * <p/>
   * AssertJ is gonna use any date formats registered with one of these methods :
   * <ul>
   * <li>{@link org.assertj.core.api.AbstractDateAssert#withDateFormat(String)}</li>
   * <li>{@link org.assertj.core.api.AbstractDateAssert#withDateFormat(java.text.DateFormat)}</li>
   * <li>{@link #registerCustomDateFormat(java.text.DateFormat)}</li>
   * <li>{@link #registerCustomDateFormat(String)}</li>
   * </ul>
   * <p/>
   * Beware that AssertJ will use the newly registered format for <b>all remaining Date assertions in the test suite</b>
   * <p/>
   * To revert to default formats only, call {@link #useDefaultDateFormatsOnly()} or
   * {@link org.assertj.core.api.AbstractDateAssert#withDefaultDateFormatsOnly()}.
   * <p/>
   * Code examples:
   * 
   * <pre><code class='java'>
   * Date date = ... // set to 2003 April the 26th
   * assertThat(date).isEqualTo("2003-04-26");
   *
   * try {
   *   // date with a custom format : failure since the default formats don't match.
   *   assertThat(date).isEqualTo("2003/04/26");
   * } catch (AssertionError e) {
   *   assertThat(e).hasMessage("Failed to parse 2003/04/26 with any of these date formats: " +
   *                            "[yyyy-MM-dd'T'HH:mm:ss.SSS, yyyy-MM-dd'T'HH:mm:ss, yyyy-MM-dd]");
   * }
   *
   * // registering a custom date format to make the assertion pass
   * registerCustomDateFormat("yyyy/MM/dd");
   * assertThat(date).isEqualTo("2003/04/26");
   *
   * // the default formats are still available and should work
   * assertThat(date).isEqualTo("2003-04-26");
   * </code></pre>
   *
   * @param userCustomDateFormatPattern the new Date format pattern used for String based Date assertions.
   */
  public static void registerCustomDateFormat(String userCustomDateFormatPattern) {
    AbstractDateAssert.registerCustomDateFormat(userCustomDateFormatPattern);
  }

  /**
   * Remove all registered custom date formats => use only the defaults date formats to parse string as date.
   * <p/>
   * Beware that the default formats are expressed in the current local timezone.
   * <p/>
   * Defaults date format are:
   * <ul>
   * <li><code>yyyy-MM-dd'T'HH:mm:ss.SSS</code></li>
   * <li><code>yyyy-MM-dd'T'HH:mm:ss</code></li>
   * <li><code>yyyy-MM-dd</code></li>
   * </ul>
   * <p/>
   * Example of valid string date representations:
   * <ul>
   * <li><code>2003-04-26T03:01:02.999</code></li>
   * <li><code>2003-04-26T13:01:02</code></li>
   * <li><code>2003-04-26</code></li>
   * </ul>
   */
  public static void useDefaultDateFormatsOnly() {
    AbstractDateAssert.useDefaultDateFormatsOnly();
  }

  /**
   * Creates a new </code>{@link Assertions}</code>.
   */
  protected Assertions() {
  }
}<|MERGE_RESOLUTION|>--- conflicted
+++ resolved
@@ -11,27 +11,6 @@
  * Copyright 2012-2015 the original author or authors.
  */
 package org.assertj.core.api;
-
-import java.io.File;
-import java.io.InputStream;
-import java.math.BigDecimal;
-import java.nio.charset.Charset;
-import java.nio.file.Path;
-import java.text.DateFormat;
-<<<<<<< HEAD
-import java.time.LocalDate;
-import java.time.LocalDateTime;
-import java.time.LocalTime;
-import java.time.ZonedDateTime;
-import java.util.*;
-=======
-import java.time.*;
-import java.util.Date;
-import java.util.Iterator;
-import java.util.List;
-import java.util.Map;
-import java.util.Optional;
->>>>>>> 99ac8a51
 
 import org.assertj.core.api.ThrowableAssert.ThrowingCallable;
 import org.assertj.core.api.filter.Filters;
@@ -47,6 +26,15 @@
 import org.assertj.core.util.Files;
 import org.assertj.core.util.FilesException;
 import org.assertj.core.util.introspection.FieldSupport;
+
+import java.io.File;
+import java.io.InputStream;
+import java.math.BigDecimal;
+import java.nio.charset.Charset;
+import java.nio.file.Path;
+import java.text.DateFormat;
+import java.time.*;
+import java.util.*;
 
 /**
  * Entry point for assertion methods for different data types. Each method in this class is a static factory for the
@@ -92,7 +80,6 @@
   }
 
   /**
-<<<<<<< HEAD
    * Create assertion for {@link java.util.OptionalDouble}.
    *
    * @param optionalDouble the actual value.
@@ -112,16 +99,6 @@
    */
   public static OptionalIntAssert assertThat(OptionalInt optionalInt) {
       return new OptionalIntAssert(optionalInt);
-=======
-   * Create assertion for {@link java.time.OffsetTime}.
-   *
-   * @param offsetTime the actual value.
-   *
-   * @return the created assertion object.
-   */
-  public static OffsetTimeAssert assertThat(OffsetTime offsetTime) {
-      return new OffsetTimeAssert(offsetTime);
->>>>>>> 99ac8a51
   }
 
   /**
@@ -135,7 +112,18 @@
         return new OptionalLongAssert(optionalLong);
     }
 
-    /**
+  /**
+   * Create assertion for {@link java.time.OffsetTime}.
+   *
+   * @param offsetTime the actual value.
+   *
+   * @return the created assertion object.
+   */
+  public static OffsetTimeAssert assertThat(OffsetTime offsetTime) {
+      return new OffsetTimeAssert(offsetTime);
+  }
+
+  /**
    * Creates a new instance of <code>{@link BigDecimalAssert}</code>.
    *
    * @param actual the actual value.
@@ -612,7 +600,7 @@
   /**
    * Creates a new instance of <code>{@link ZonedDateTimeAssert}</code>.
    *
-   * @param actual the actual value.
+   * @param date the actual value.
    * @return the created assertion object.
    */
   public static AbstractZonedDateTimeAssert<?> assertThat(ZonedDateTime date) {
@@ -622,7 +610,7 @@
   /**
    * Creates a new instance of <code>{@link LocalDateTimeAssert}</code>.
    *
-   * @param actual the actual value.
+   * @param localDateTime the actual value.
    * @return the created assertion object.
    */
   public static AbstractLocalDateTimeAssert<?> assertThat(LocalDateTime localDateTime) {
