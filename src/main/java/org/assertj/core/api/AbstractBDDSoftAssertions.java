/**
 * Licensed under the Apache License, Version 2.0 (the "License"); you may not use this file except in compliance with
 * the License. You may obtain a copy of the License at
 *
 * http://www.apache.org/licenses/LICENSE-2.0
 *
 * Unless required by applicable law or agreed to in writing, software distributed under the License is distributed on
 * an "AS IS" BASIS, WITHOUT WARRANTIES OR CONDITIONS OF ANY KIND, either express or implied. See the License for the
 * specific language governing permissions and limitations under the License.
 *
 * Copyright 2012-2016 the original author or authors.
 */
package org.assertj.core.api;

<<<<<<< HEAD
import static org.assertj.core.api.AssertionsForClassTypes.catchThrowable;

import java.io.File;
import java.io.InputStream;
import java.math.BigDecimal;
import java.net.URI;
import java.net.URL;
import java.nio.file.Path;
import java.time.LocalDate;
import java.time.LocalDateTime;
import java.time.LocalTime;
import java.time.OffsetDateTime;
import java.time.OffsetTime;
import java.time.ZonedDateTime;
import java.util.Date;
import java.util.Iterator;
import java.util.List;
import java.util.Map;
import java.util.Optional;
import java.util.OptionalDouble;
import java.util.OptionalInt;
import java.util.OptionalLong;
import java.util.concurrent.CompletableFuture;
import java.util.function.DoublePredicate;
import java.util.function.IntPredicate;
import java.util.function.LongPredicate;
import java.util.function.Predicate;

import org.assertj.core.api.ThrowableAssert.ThrowingCallable;

public abstract class AbstractBDDSoftAssertions extends AbstractSoftAssertions {

  // then* methods duplicated from BDDAssertions

  /**
   * Creates a new instance of <code>{@link BigDecimalAssert}</code>.
   *
   * @param actual the actual value.
   * @return the created assertion object.
   */
  public BigDecimalAssert then(BigDecimal actual) {
    return proxy(BigDecimalAssert.class, BigDecimal.class, actual);
  }

  /**
   * Creates a new instance of <code>{@link BooleanAssert}</code>.
   *
   * @param actual the actual value.
   * @return the created assertion object.
   */
  public BooleanAssert then(boolean actual) {
    return proxy(BooleanAssert.class, Boolean.class, actual);
  }

  /**
   * Creates a new instance of <code>{@link BooleanAssert}</code>.
   *
   * @param actual the actual value.
   * @return the created assertion object.
   */
  public BooleanAssert then(Boolean actual) {
    return proxy(BooleanAssert.class, Boolean.class, actual);
  }

  /**
   * Creates a new instance of <code>{@link BooleanArrayAssert}</code>.
   *
   * @param actual the actual value.
   * @return the created assertion object.
   */
  public BooleanArrayAssert then(boolean[] actual) {
    return proxy(BooleanArrayAssert.class, boolean[].class, actual);
  }

  /**
   * Creates a new instance of <code>{@link ByteAssert}</code>.
   *
   * @param actual the actual value.
   * @return the created assertion object.
   */
  public ByteAssert then(byte actual) {
    return proxy(ByteAssert.class, Byte.class, actual);
  }

  /**
   * Creates a new instance of <code>{@link ByteAssert}</code>.
   *
   * @param actual the actual value.
   * @return the created assertion object.
   */
  public ByteAssert then(Byte actual) {
    return proxy(ByteAssert.class, Byte.class, actual);
  }

  /**
   * Creates a new instance of <code>{@link ByteArrayAssert}</code>.
   *
   * @param actual the actual value.
   * @return the created assertion object.
   */
  public ByteArrayAssert then(byte[] actual) {
    return proxy(ByteArrayAssert.class, byte[].class, actual);
  }

  /**
   * Creates a new instance of <code>{@link CharacterAssert}</code>.
   *
   * @param actual the actual value.
   * @return the created assertion object.
   */
  public CharacterAssert then(char actual) {
    return proxy(CharacterAssert.class, Character.class, actual);
  }

  /**
   * Creates a new instance of <code>{@link CharArrayAssert}</code>.
   *
   * @param actual the actual value.
   * @return the created assertion object.
   */
  public CharArrayAssert then(char[] actual) {
    return proxy(CharArrayAssert.class, char[].class, actual);
  }

  /**
   * Creates a new instance of <code>{@link CharacterAssert}</code>.
   *
   * @param actual the actual value.
   * @return the created assertion object.
   */
  public CharacterAssert then(Character actual) {
    return proxy(CharacterAssert.class, Character.class, actual);
  }

  /**
   * Creates a new instance of <code>{@link ClassAssert}</code>
   * </p> 
   * We don't return {@link ClassAssert} as it has overridden methods to annotated with {@link SafeVarargs}.
   *
   * @param actual the actual value.
   * @return the created assertion object.
   */
  public SoftAssertionClassAssert then(Class<?> actual) {
    return proxy(SoftAssertionClassAssert.class, Class.class, actual);
  }

  /**
   * Creates a new instance of <code>{@link org.assertj.core.api.GenericComparableAssert}</code> with
   * standard comparison semantics.
   *
   * @param actual the actual value.
   * @return the created assertion object.
   */
  @SuppressWarnings("unchecked")
  public <T extends Comparable<? super T>> AbstractComparableAssert<?, T> then(T actual) {
    return proxy(GenericComparableAssert.class, Comparable.class, actual);
  }

  /**
   * Creates a new instance of <code>{@link IterableAssert}</code>.
   *
   * @param actual the actual value.
   * @return the created assertion object.
   */
  @SuppressWarnings("unchecked")
  public <T> IterableAssert<T> then(Iterable<? extends T> actual) {
    return proxy(IterableAssert.class, Iterable.class, actual);
  }

  /**
   * Creates a new instance of <code>{@link IterableAssert}</code>. The <code>{@link Iterator}</code> is first
   * converted
   * into an <code>{@link Iterable}</code>
   *
   * @param actual the actual value.
   * @return the created assertion object.
   */
  @SuppressWarnings("unchecked")
  public <T> IterableAssert<T> then(Iterator<T> actual) {
    return proxy(IterableAssert.class, Iterator.class, actual);
  }

  /**
   * Creates a new instance of <code>{@link DoubleAssert}</code>.
   *
   * @param actual the actual value.
   * @return the created assertion object.
   */
  public DoubleAssert then(double actual) {
    return proxy(DoubleAssert.class, Double.class, actual);
  }

  /**
   * Creates a new instance of <code>{@link DoubleAssert}</code>.
   *
   * @param actual the actual value.
   * @return the created assertion object.
   */
  public DoubleAssert then(Double actual) {
    return proxy(DoubleAssert.class, Double.class, actual);
  }

  /**
   * Creates a new instance of <code>{@link DoubleArrayAssert}</code>.
   *
   * @param actual the actual value.
   * @return the created assertion object.
   */
  public DoubleArrayAssert then(double[] actual) {
    return proxy(DoubleArrayAssert.class, double[].class, actual);
  }

  /**
   * Creates a new instance of <code>{@link FileAssert}</code>.
   *
   * @param actual the actual value.
   * @return the created assertion object.
   */
  public FileAssert then(File actual) {
    return proxy(FileAssert.class, File.class, actual);
  }
=======
import java.nio.file.Path;

public abstract class AbstractBDDSoftAssertions extends Java6AbstractBDDSoftAssertions {
>>>>>>> 1c5101cb

  /**
   * Creates a new, proxied instance of a {@link PathAssert}
   *
   * @param actual the path
   * @return the created assertion object
   */
  public PathAssert then(Path actual) {
    return proxy(PathAssert.class, Path.class, actual);
  }
<<<<<<< HEAD

  /**
   * Creates a new instance of <code>{@link InputStreamAssert}</code>.
   *
   * @param actual the actual value.
   * @return the created assertion object.
   */
  public InputStreamAssert then(InputStream actual) {
    return proxy(InputStreamAssert.class, InputStream.class, actual);
  }

  /**
   * Creates a new instance of <code>{@link FloatAssert}</code>.
   *
   * @param actual the actual value.
   * @return the created assertion object.
   */
  public FloatAssert then(float actual) {
    return proxy(FloatAssert.class, Float.class, actual);
  }

  /**
   * Creates a new instance of <code>{@link FloatAssert}</code>.
   *
   * @param actual the actual value.
   * @return the created assertion object.
   */
  public FloatAssert then(Float actual) {
    return proxy(FloatAssert.class, Float.class, actual);
  }

  /**
   * Creates a new instance of <code>{@link FloatArrayAssert}</code>.
   *
   * @param actual the actual value.
   * @return the created assertion object.
   */
  public FloatArrayAssert then(float[] actual) {
    return proxy(FloatArrayAssert.class, float[].class, actual);
  }

  /**
   * Creates a new instance of <code>{@link IntegerAssert}</code>.
   *
   * @param actual the actual value.
   * @return the created assertion object.
   */
  public IntegerAssert then(int actual) {
    return proxy(IntegerAssert.class, Integer.class, actual);
  }

  /**
   * Creates a new instance of <code>{@link IntArrayAssert}</code>.
   *
   * @param actual the actual value.
   * @return the created assertion object.
   */
  public IntArrayAssert then(int[] actual) {
    return proxy(IntArrayAssert.class, int[].class, actual);
  }

  /**
   * Creates a new instance of <code>{@link IntegerAssert}</code>.
   *
   * @param actual the actual value.
   * @return the created assertion object.
   */
  public IntegerAssert then(Integer actual) {
    return proxy(IntegerAssert.class, Integer.class, actual);
  }

  /**
   * Creates a new instance of <code>{@link ListAssert}</code>.
   *
   * @param actual the actual value.
   * @return the created assertion object.
   */
  @SuppressWarnings("unchecked")
  public <T> ListAssert<T> then(List<? extends T> actual) {
    return proxy(ListAssert.class, List.class, actual);
  }

  /**
   * Creates a new instance of <code>{@link LongAssert}</code>.
   *
   * @param actual the actual value.
   * @return the created assertion object.
   */
  public LongAssert then(long actual) {
    return proxy(LongAssert.class, Long.class, actual);
  }

  /**
   * Creates a new instance of <code>{@link LongAssert}</code>.
   *
   * @param actual the actual value.
   * @return the created assertion object.
   */
  public LongAssert then(Long actual) {
    return proxy(LongAssert.class, Long.class, actual);
  }

  /**
   * Creates a new instance of <code>{@link LongArrayAssert}</code>.
   *
   * @param actual the actual value.
   * @return the created assertion object.
   */
  public LongArrayAssert then(long[] actual) {
    return proxy(LongArrayAssert.class, long[].class, actual);
  }

  /**
   * Creates a new instance of <code>{@link ObjectAssert}</code>.
   *
   * @param actual the actual value.
   * @return the created assertion object.
   */
  @SuppressWarnings("unchecked")
  public <T> ObjectAssert<T> then(T actual) {
    return proxy(ObjectAssert.class, Object.class, actual);
  }

  /**
   * Creates a new instance of <code>{@link ObjectArrayAssert}</code>.
   *
   * @param actual the actual value.
   * @return the created assertion object.
   */
  @SuppressWarnings("unchecked")
  public <T> ObjectArrayAssert<T> then(T[] actual) {
    return proxy(ObjectArrayAssert.class, Object[].class, actual);
  }

  /**
   * Creates a new instance of <code>{@link MapAssert}</code>.
   * </p> 
   * We don't return {@link MapAssert} as it has overridden methods to annotated with {@link SafeVarargs}.
   *
   * @param actual the actual value.
   * @return the created assertion object.
   */
  @SuppressWarnings("unchecked")
  public <K, V> SoftAssertionMapAssert<K, V> then(Map<K, V> actual) {
    return proxy(SoftAssertionMapAssert.class, Map.class, actual);
  }

  /**
   * Creates a new instance of <code>{@link ShortAssert}</code>.
   *
   * @param actual the actual value.
   * @return the created assertion object.
   */
  public ShortAssert then(short actual) {
    return proxy(ShortAssert.class, Short.class, actual);
  }

  /**
   * Creates a new instance of <code>{@link ShortAssert}</code>.
   *
   * @param actual the actual value.
   * @return the created assertion object.
   */
  public ShortAssert then(Short actual) {
    return proxy(ShortAssert.class, Short.class, actual);
  }

  /**
   * Creates a new instance of <code>{@link ShortArrayAssert}</code>.
   *
   * @param actual the actual value.
   * @return the created assertion object.
   */
  public ShortArrayAssert then(short[] actual) {
    return proxy(ShortArrayAssert.class, short[].class, actual);
  }

  /**
   * Creates a new instance of <code>{@link CharSequenceAssert}</code>.
   *
   * @param actual the actual value.
   * @return the created assertion object.
   */
  public CharSequenceAssert then(CharSequence actual) {
    return proxy(CharSequenceAssert.class, CharSequence.class, actual);
  }

  /**
   * Creates a new instance of <code>{@link StringAssert}</code>.
   *
   * @param actual the actual value.
   * @return the created assertion object.
   */
  public StringAssert then(String actual) {
    return proxy(StringAssert.class, String.class, actual);
  }

  /**
   * Creates a new instance of <code>{@link DateAssert}</code>.
   *
   * @param actual the actual value.
   * @return the created assertion object.
   */
  public DateAssert then(Date actual) {
    return proxy(DateAssert.class, Date.class, actual);
  }

  /**
   * Creates a new instance of <code>{@link ThrowableAssert}</code>.
   *
   * @param actual the actual value.
   * @return the created assertion Throwable.
   */
  public ThrowableAssert then(Throwable actual) {
    return proxy(ThrowableAssert.class, Throwable.class, actual);
  }

  /**
   * Allows to capture and then assert on a {@link Throwable} more easily when used with Java 8 lambdas.
   * 
   * <p>
   * Java 8 example :
   * <pre><code class='java'> {@literal @}Test
   *  public void testException() {
   *    BDDSoftAssertions softly = new BDDSoftAssertions();
   *    softly.thenThrownBy(() -> { throw new Exception("boom!"); }).isInstanceOf(Exception.class)
   *                                                               .hasMessageContaining("boom");
   *  }</code></pre>
   * 
   * Java 7 example :
   * <pre><code class='java'> BDDSoftAssertions softly = new BDDSoftAssertions();
   * softly.thenThrownBy(new ThrowingCallable() {
   * 
   *   {@literal @}Override
   *   public Void call() throws Exception {
   *     throw new Exception("boom!");
   *   }
   *   
   * }).isInstanceOf(Exception.class)
   *   .hasMessageContaining("boom");</code></pre>
   *
   * @param shouldRaiseThrowable The {@link ThrowingCallable} or lambda with the code that should raise the throwable.
   * @return The captured exception or <code>null</code> if none was raised by the callable.
   */
  public AbstractThrowableAssert<?, ? extends Throwable> thenThrownBy(ThrowingCallable shouldRaiseThrowable) {
    return then(catchThrowable(shouldRaiseThrowable)).hasBeenThrown();
  }

  /**
   * Create assertion for {@link java.util.Optional}.
   *
   * @param actual the actual value.
   * @param <T> the type of the value contained in the {@link java.util.Optional}.
   *
   * @return the created assertion object.
   */
  @SuppressWarnings("unchecked")
  public <T> OptionalAssert<T> then(Optional<T> actual) {
    return proxy(OptionalAssert.class, Optional.class, actual);
  }

  /**
   * Create assertion for {@link java.util.OptionalDouble}.
   *
   * @param actual the actual value.
   *
   * @return the created assertion object.
   */
  public OptionalDoubleAssert then(OptionalDouble actual) {
    return proxy(OptionalDoubleAssert.class, OptionalDouble.class, actual);
  }

  /**
   * Create assertion for {@link java.util.OptionalInt}.
   *
   * @param actual the actual value.
   *
   * @return the created assertion object.
   */
  public OptionalIntAssert then(OptionalInt actual) {
    return proxy(OptionalIntAssert.class, OptionalInt.class, actual);
  }

  /**
   * Create assertion for {@link java.util.OptionalLong}.
   *
   * @param actual the actual value.
   *
   * @return the created assertion object.
   */
  public OptionalLongAssert then(OptionalLong actual) {
    return proxy(OptionalLongAssert.class, OptionalLong.class, actual);
  }

  /**
  * Creates a new instance of <code>{@link LocalDateAssert}</code>.
  *
  * @param actual the actual value.
  * @return the created assertion object.
  */
  public LocalDateAssert then(LocalDate actual) {
    return proxy(LocalDateAssert.class, LocalDate.class, actual);
  }

  /**
   * Creates a new instance of <code>{@link LocalDateTimeAssert}</code>.
   *
   * @param actual the actual value.
   * @return the created assertion object.
   */
  public LocalDateTimeAssert then(LocalDateTime actual) {
    return proxy(LocalDateTimeAssert.class, LocalDateTime.class, actual);
  }

  /**
   * Creates a new instance of <code>{@link ZonedDateTimeAssert}</code>.
   *
   * @param actual the actual value.
   * @return the created assertion object.
   */
  public ZonedDateTimeAssert then(ZonedDateTime actual) {
    return proxy(ZonedDateTimeAssert.class, ZonedDateTime.class, actual);
  }

  /**
   * Creates a new instance of <code>{@link LocalTimeAssert}</code>.
   *
   * @param actual the actual value.
   * @return the created assertion object.
   */
  public LocalTimeAssert then(LocalTime actual) {
    return proxy(LocalTimeAssert.class, LocalTime.class, actual);
  }

  /**
   * Creates a new instance of <code>{@link OffsetTimeAssert}</code>.
   *
   * @param actual the actual value.
   * @return the created assertion object.
   */
  public OffsetTimeAssert then(OffsetTime actual) {
    return proxy(OffsetTimeAssert.class, OffsetTime.class, actual);
  }

  /**
   * Creates a new instance of <code>{@link UriAssert}</code>.
   *
   * @param actual the actual value.
   * @return the created assertion object.
   */
  public UriAssert then(URI actual) {
    return proxy(UriAssert.class, URI.class, actual);
  }

  /**
   * Creates a new instance of <code>{@link UrlAssert}</code>.
   *
   * @param actual the actual value.
   * @return the created assertion object.
   */
  public AbstractUrlAssert<?> then(URL actual) {
    return proxy(AbstractUrlAssert.class, URL.class, actual);
  }

  /**
   * Creates a new instance of <code>{@link OffsetDateTimeAssert}</code>.
   *
   * @param actual the actual value.
   * @return the created assertion object.
   */
  public OffsetDateTimeAssert then(OffsetDateTime actual) {
    return proxy(OffsetDateTimeAssert.class, OffsetDateTime.class, actual);
  }

  /**
   * Create assertion for {@link java.util.concurrent.CompletableFuture}.
   *
   * @param future the actual value.
   * @param <T> the type of the value contained in the {@link java.util.concurrent.CompletableFuture}.
   *
   * @return the created assertion object.
   */
  @SuppressWarnings("unchecked")
  public <T> CompletableFutureAssert<T> then(CompletableFuture<T> actual) {
    return proxy(CompletableFutureAssert.class, CompletableFuture.class, actual);
  }

  /**
   * Create assertion for {@link Predicate}.
   *
   * @param actual the actual value.
   * @param <T> the type of the value contained in the {@link Predicate}.
   *
   * @return the created assertion object.
   *
   * @since 3.5.0
   */
  @SuppressWarnings("unchecked")
  public <T> PredicateAssert<T> then(Predicate<T> actual) {
    return proxy(PredicateAssert.class, Predicate.class, actual);
  }

  /**
   * Create assertion for {@link IntPredicate}.
   *
   * @param actual the actual value.
   * @return the created assertion object.
   * @since 3.5.0
   */
  public IntPredicateAssert then(IntPredicate actual) {
    return proxy(IntPredicateAssert.class, IntPredicate.class, actual);
  }

  /**
   * Create assertion for {@link DoublePredicate}.
   *
   * @param actual the actual value.
   * @return the created assertion object.
   * @since 3.5.0
   */
  public DoublePredicateAssert then(DoublePredicate actual) {
    return proxy(DoublePredicateAssert.class, DoublePredicate.class, actual);
  }

  /**
   * Create assertion for {@link DoublePredicate}.
   *
   * @param actual the actual value.
   * @return the created assertion object.
   * @since 3.5.0
   */
  public LongPredicateAssert then(LongPredicate actual) {
    return proxy(LongPredicateAssert.class, LongPredicate.class, actual);
  }
=======
>>>>>>> 1c5101cb
}<|MERGE_RESOLUTION|>--- conflicted
+++ resolved
@@ -12,14 +12,6 @@
  */
 package org.assertj.core.api;
 
-<<<<<<< HEAD
-import static org.assertj.core.api.AssertionsForClassTypes.catchThrowable;
-
-import java.io.File;
-import java.io.InputStream;
-import java.math.BigDecimal;
-import java.net.URI;
-import java.net.URL;
 import java.nio.file.Path;
 import java.time.LocalDate;
 import java.time.LocalDateTime;
@@ -27,10 +19,7 @@
 import java.time.OffsetDateTime;
 import java.time.OffsetTime;
 import java.time.ZonedDateTime;
-import java.util.Date;
-import java.util.Iterator;
 import java.util.List;
-import java.util.Map;
 import java.util.Optional;
 import java.util.OptionalDouble;
 import java.util.OptionalInt;
@@ -40,205 +29,9 @@
 import java.util.function.IntPredicate;
 import java.util.function.LongPredicate;
 import java.util.function.Predicate;
-
-import org.assertj.core.api.ThrowableAssert.ThrowingCallable;
-
-public abstract class AbstractBDDSoftAssertions extends AbstractSoftAssertions {
-
-  // then* methods duplicated from BDDAssertions
-
-  /**
-   * Creates a new instance of <code>{@link BigDecimalAssert}</code>.
-   *
-   * @param actual the actual value.
-   * @return the created assertion object.
-   */
-  public BigDecimalAssert then(BigDecimal actual) {
-    return proxy(BigDecimalAssert.class, BigDecimal.class, actual);
-  }
-
-  /**
-   * Creates a new instance of <code>{@link BooleanAssert}</code>.
-   *
-   * @param actual the actual value.
-   * @return the created assertion object.
-   */
-  public BooleanAssert then(boolean actual) {
-    return proxy(BooleanAssert.class, Boolean.class, actual);
-  }
-
-  /**
-   * Creates a new instance of <code>{@link BooleanAssert}</code>.
-   *
-   * @param actual the actual value.
-   * @return the created assertion object.
-   */
-  public BooleanAssert then(Boolean actual) {
-    return proxy(BooleanAssert.class, Boolean.class, actual);
-  }
-
-  /**
-   * Creates a new instance of <code>{@link BooleanArrayAssert}</code>.
-   *
-   * @param actual the actual value.
-   * @return the created assertion object.
-   */
-  public BooleanArrayAssert then(boolean[] actual) {
-    return proxy(BooleanArrayAssert.class, boolean[].class, actual);
-  }
-
-  /**
-   * Creates a new instance of <code>{@link ByteAssert}</code>.
-   *
-   * @param actual the actual value.
-   * @return the created assertion object.
-   */
-  public ByteAssert then(byte actual) {
-    return proxy(ByteAssert.class, Byte.class, actual);
-  }
-
-  /**
-   * Creates a new instance of <code>{@link ByteAssert}</code>.
-   *
-   * @param actual the actual value.
-   * @return the created assertion object.
-   */
-  public ByteAssert then(Byte actual) {
-    return proxy(ByteAssert.class, Byte.class, actual);
-  }
-
-  /**
-   * Creates a new instance of <code>{@link ByteArrayAssert}</code>.
-   *
-   * @param actual the actual value.
-   * @return the created assertion object.
-   */
-  public ByteArrayAssert then(byte[] actual) {
-    return proxy(ByteArrayAssert.class, byte[].class, actual);
-  }
-
-  /**
-   * Creates a new instance of <code>{@link CharacterAssert}</code>.
-   *
-   * @param actual the actual value.
-   * @return the created assertion object.
-   */
-  public CharacterAssert then(char actual) {
-    return proxy(CharacterAssert.class, Character.class, actual);
-  }
-
-  /**
-   * Creates a new instance of <code>{@link CharArrayAssert}</code>.
-   *
-   * @param actual the actual value.
-   * @return the created assertion object.
-   */
-  public CharArrayAssert then(char[] actual) {
-    return proxy(CharArrayAssert.class, char[].class, actual);
-  }
-
-  /**
-   * Creates a new instance of <code>{@link CharacterAssert}</code>.
-   *
-   * @param actual the actual value.
-   * @return the created assertion object.
-   */
-  public CharacterAssert then(Character actual) {
-    return proxy(CharacterAssert.class, Character.class, actual);
-  }
-
-  /**
-   * Creates a new instance of <code>{@link ClassAssert}</code>
-   * </p> 
-   * We don't return {@link ClassAssert} as it has overridden methods to annotated with {@link SafeVarargs}.
-   *
-   * @param actual the actual value.
-   * @return the created assertion object.
-   */
-  public SoftAssertionClassAssert then(Class<?> actual) {
-    return proxy(SoftAssertionClassAssert.class, Class.class, actual);
-  }
-
-  /**
-   * Creates a new instance of <code>{@link org.assertj.core.api.GenericComparableAssert}</code> with
-   * standard comparison semantics.
-   *
-   * @param actual the actual value.
-   * @return the created assertion object.
-   */
-  @SuppressWarnings("unchecked")
-  public <T extends Comparable<? super T>> AbstractComparableAssert<?, T> then(T actual) {
-    return proxy(GenericComparableAssert.class, Comparable.class, actual);
-  }
-
-  /**
-   * Creates a new instance of <code>{@link IterableAssert}</code>.
-   *
-   * @param actual the actual value.
-   * @return the created assertion object.
-   */
-  @SuppressWarnings("unchecked")
-  public <T> IterableAssert<T> then(Iterable<? extends T> actual) {
-    return proxy(IterableAssert.class, Iterable.class, actual);
-  }
-
-  /**
-   * Creates a new instance of <code>{@link IterableAssert}</code>. The <code>{@link Iterator}</code> is first
-   * converted
-   * into an <code>{@link Iterable}</code>
-   *
-   * @param actual the actual value.
-   * @return the created assertion object.
-   */
-  @SuppressWarnings("unchecked")
-  public <T> IterableAssert<T> then(Iterator<T> actual) {
-    return proxy(IterableAssert.class, Iterator.class, actual);
-  }
-
-  /**
-   * Creates a new instance of <code>{@link DoubleAssert}</code>.
-   *
-   * @param actual the actual value.
-   * @return the created assertion object.
-   */
-  public DoubleAssert then(double actual) {
-    return proxy(DoubleAssert.class, Double.class, actual);
-  }
-
-  /**
-   * Creates a new instance of <code>{@link DoubleAssert}</code>.
-   *
-   * @param actual the actual value.
-   * @return the created assertion object.
-   */
-  public DoubleAssert then(Double actual) {
-    return proxy(DoubleAssert.class, Double.class, actual);
-  }
-
-  /**
-   * Creates a new instance of <code>{@link DoubleArrayAssert}</code>.
-   *
-   * @param actual the actual value.
-   * @return the created assertion object.
-   */
-  public DoubleArrayAssert then(double[] actual) {
-    return proxy(DoubleArrayAssert.class, double[].class, actual);
-  }
-
-  /**
-   * Creates a new instance of <code>{@link FileAssert}</code>.
-   *
-   * @param actual the actual value.
-   * @return the created assertion object.
-   */
-  public FileAssert then(File actual) {
-    return proxy(FileAssert.class, File.class, actual);
-  }
-=======
-import java.nio.file.Path;
+import java.util.stream.Stream;
 
 public abstract class AbstractBDDSoftAssertions extends Java6AbstractBDDSoftAssertions {
->>>>>>> 1c5101cb
 
   /**
    * Creates a new, proxied instance of a {@link PathAssert}
@@ -248,254 +41,6 @@
    */
   public PathAssert then(Path actual) {
     return proxy(PathAssert.class, Path.class, actual);
-  }
-<<<<<<< HEAD
-
-  /**
-   * Creates a new instance of <code>{@link InputStreamAssert}</code>.
-   *
-   * @param actual the actual value.
-   * @return the created assertion object.
-   */
-  public InputStreamAssert then(InputStream actual) {
-    return proxy(InputStreamAssert.class, InputStream.class, actual);
-  }
-
-  /**
-   * Creates a new instance of <code>{@link FloatAssert}</code>.
-   *
-   * @param actual the actual value.
-   * @return the created assertion object.
-   */
-  public FloatAssert then(float actual) {
-    return proxy(FloatAssert.class, Float.class, actual);
-  }
-
-  /**
-   * Creates a new instance of <code>{@link FloatAssert}</code>.
-   *
-   * @param actual the actual value.
-   * @return the created assertion object.
-   */
-  public FloatAssert then(Float actual) {
-    return proxy(FloatAssert.class, Float.class, actual);
-  }
-
-  /**
-   * Creates a new instance of <code>{@link FloatArrayAssert}</code>.
-   *
-   * @param actual the actual value.
-   * @return the created assertion object.
-   */
-  public FloatArrayAssert then(float[] actual) {
-    return proxy(FloatArrayAssert.class, float[].class, actual);
-  }
-
-  /**
-   * Creates a new instance of <code>{@link IntegerAssert}</code>.
-   *
-   * @param actual the actual value.
-   * @return the created assertion object.
-   */
-  public IntegerAssert then(int actual) {
-    return proxy(IntegerAssert.class, Integer.class, actual);
-  }
-
-  /**
-   * Creates a new instance of <code>{@link IntArrayAssert}</code>.
-   *
-   * @param actual the actual value.
-   * @return the created assertion object.
-   */
-  public IntArrayAssert then(int[] actual) {
-    return proxy(IntArrayAssert.class, int[].class, actual);
-  }
-
-  /**
-   * Creates a new instance of <code>{@link IntegerAssert}</code>.
-   *
-   * @param actual the actual value.
-   * @return the created assertion object.
-   */
-  public IntegerAssert then(Integer actual) {
-    return proxy(IntegerAssert.class, Integer.class, actual);
-  }
-
-  /**
-   * Creates a new instance of <code>{@link ListAssert}</code>.
-   *
-   * @param actual the actual value.
-   * @return the created assertion object.
-   */
-  @SuppressWarnings("unchecked")
-  public <T> ListAssert<T> then(List<? extends T> actual) {
-    return proxy(ListAssert.class, List.class, actual);
-  }
-
-  /**
-   * Creates a new instance of <code>{@link LongAssert}</code>.
-   *
-   * @param actual the actual value.
-   * @return the created assertion object.
-   */
-  public LongAssert then(long actual) {
-    return proxy(LongAssert.class, Long.class, actual);
-  }
-
-  /**
-   * Creates a new instance of <code>{@link LongAssert}</code>.
-   *
-   * @param actual the actual value.
-   * @return the created assertion object.
-   */
-  public LongAssert then(Long actual) {
-    return proxy(LongAssert.class, Long.class, actual);
-  }
-
-  /**
-   * Creates a new instance of <code>{@link LongArrayAssert}</code>.
-   *
-   * @param actual the actual value.
-   * @return the created assertion object.
-   */
-  public LongArrayAssert then(long[] actual) {
-    return proxy(LongArrayAssert.class, long[].class, actual);
-  }
-
-  /**
-   * Creates a new instance of <code>{@link ObjectAssert}</code>.
-   *
-   * @param actual the actual value.
-   * @return the created assertion object.
-   */
-  @SuppressWarnings("unchecked")
-  public <T> ObjectAssert<T> then(T actual) {
-    return proxy(ObjectAssert.class, Object.class, actual);
-  }
-
-  /**
-   * Creates a new instance of <code>{@link ObjectArrayAssert}</code>.
-   *
-   * @param actual the actual value.
-   * @return the created assertion object.
-   */
-  @SuppressWarnings("unchecked")
-  public <T> ObjectArrayAssert<T> then(T[] actual) {
-    return proxy(ObjectArrayAssert.class, Object[].class, actual);
-  }
-
-  /**
-   * Creates a new instance of <code>{@link MapAssert}</code>.
-   * </p> 
-   * We don't return {@link MapAssert} as it has overridden methods to annotated with {@link SafeVarargs}.
-   *
-   * @param actual the actual value.
-   * @return the created assertion object.
-   */
-  @SuppressWarnings("unchecked")
-  public <K, V> SoftAssertionMapAssert<K, V> then(Map<K, V> actual) {
-    return proxy(SoftAssertionMapAssert.class, Map.class, actual);
-  }
-
-  /**
-   * Creates a new instance of <code>{@link ShortAssert}</code>.
-   *
-   * @param actual the actual value.
-   * @return the created assertion object.
-   */
-  public ShortAssert then(short actual) {
-    return proxy(ShortAssert.class, Short.class, actual);
-  }
-
-  /**
-   * Creates a new instance of <code>{@link ShortAssert}</code>.
-   *
-   * @param actual the actual value.
-   * @return the created assertion object.
-   */
-  public ShortAssert then(Short actual) {
-    return proxy(ShortAssert.class, Short.class, actual);
-  }
-
-  /**
-   * Creates a new instance of <code>{@link ShortArrayAssert}</code>.
-   *
-   * @param actual the actual value.
-   * @return the created assertion object.
-   */
-  public ShortArrayAssert then(short[] actual) {
-    return proxy(ShortArrayAssert.class, short[].class, actual);
-  }
-
-  /**
-   * Creates a new instance of <code>{@link CharSequenceAssert}</code>.
-   *
-   * @param actual the actual value.
-   * @return the created assertion object.
-   */
-  public CharSequenceAssert then(CharSequence actual) {
-    return proxy(CharSequenceAssert.class, CharSequence.class, actual);
-  }
-
-  /**
-   * Creates a new instance of <code>{@link StringAssert}</code>.
-   *
-   * @param actual the actual value.
-   * @return the created assertion object.
-   */
-  public StringAssert then(String actual) {
-    return proxy(StringAssert.class, String.class, actual);
-  }
-
-  /**
-   * Creates a new instance of <code>{@link DateAssert}</code>.
-   *
-   * @param actual the actual value.
-   * @return the created assertion object.
-   */
-  public DateAssert then(Date actual) {
-    return proxy(DateAssert.class, Date.class, actual);
-  }
-
-  /**
-   * Creates a new instance of <code>{@link ThrowableAssert}</code>.
-   *
-   * @param actual the actual value.
-   * @return the created assertion Throwable.
-   */
-  public ThrowableAssert then(Throwable actual) {
-    return proxy(ThrowableAssert.class, Throwable.class, actual);
-  }
-
-  /**
-   * Allows to capture and then assert on a {@link Throwable} more easily when used with Java 8 lambdas.
-   * 
-   * <p>
-   * Java 8 example :
-   * <pre><code class='java'> {@literal @}Test
-   *  public void testException() {
-   *    BDDSoftAssertions softly = new BDDSoftAssertions();
-   *    softly.thenThrownBy(() -> { throw new Exception("boom!"); }).isInstanceOf(Exception.class)
-   *                                                               .hasMessageContaining("boom");
-   *  }</code></pre>
-   * 
-   * Java 7 example :
-   * <pre><code class='java'> BDDSoftAssertions softly = new BDDSoftAssertions();
-   * softly.thenThrownBy(new ThrowingCallable() {
-   * 
-   *   {@literal @}Override
-   *   public Void call() throws Exception {
-   *     throw new Exception("boom!");
-   *   }
-   *   
-   * }).isInstanceOf(Exception.class)
-   *   .hasMessageContaining("boom");</code></pre>
-   *
-   * @param shouldRaiseThrowable The {@link ThrowingCallable} or lambda with the code that should raise the throwable.
-   * @return The captured exception or <code>null</code> if none was raised by the callable.
-   */
-  public AbstractThrowableAssert<?, ? extends Throwable> thenThrownBy(ThrowingCallable shouldRaiseThrowable) {
-    return then(catchThrowable(shouldRaiseThrowable)).hasBeenThrown();
   }
 
   /**
@@ -595,26 +140,6 @@
   }
 
   /**
-   * Creates a new instance of <code>{@link UriAssert}</code>.
-   *
-   * @param actual the actual value.
-   * @return the created assertion object.
-   */
-  public UriAssert then(URI actual) {
-    return proxy(UriAssert.class, URI.class, actual);
-  }
-
-  /**
-   * Creates a new instance of <code>{@link UrlAssert}</code>.
-   *
-   * @param actual the actual value.
-   * @return the created assertion object.
-   */
-  public AbstractUrlAssert<?> then(URL actual) {
-    return proxy(AbstractUrlAssert.class, URL.class, actual);
-  }
-
-  /**
    * Creates a new instance of <code>{@link OffsetDateTimeAssert}</code>.
    *
    * @param actual the actual value.
@@ -684,6 +209,19 @@
   public LongPredicateAssert then(LongPredicate actual) {
     return proxy(LongPredicateAssert.class, LongPredicate.class, actual);
   }
-=======
->>>>>>> 1c5101cb
+
+  /**
+   * Creates a new instance of <code>{@link ListAssert}</code> from the given {@link Stream}.
+   * <p>
+   * <b>Be aware that to create the returned {@link ListAssert} the given the {@link Stream} is consumed so it won't be
+   * possible to use it again.</b> Calling multiple methods on the returned {@link ListAssert} is safe as it only
+   * interacts with the {@link List} built from the {@link Stream}.
+   *
+   * @param actual the actual {@link Stream} value.
+   * @return the created assertion object.
+   */
+  @SuppressWarnings("unchecked")
+  public <ELEMENT> ListAssert<ELEMENT> then(Stream<? extends ELEMENT> actual) {
+    return proxy(ListAssert.class, Stream.class, actual);
+  }
 }