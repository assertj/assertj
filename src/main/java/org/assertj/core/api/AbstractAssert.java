--- conflicted
+++ resolved
@@ -401,13 +401,8 @@
   /** {@inheritDoc} */
   @SuppressWarnings("unchecked")
   @Override
-<<<<<<< HEAD
-  public AbstractListAssert<?, List<?>, Object, ObjectAssert<Object>> asList() {
-=======
-  @CheckReturnValue
-  public AbstractListAssert<?, List<? extends Object>, Object, ObjectAssert<Object>> asList() {
->>>>>>> ff53cee0
-    objects.assertIsInstanceOf(info, actual, List.class);
+  @CheckReturnValue
+  public AbstractListAssert<?, List<?>, Object, ObjectAssert<Object>> asList() {    objects.assertIsInstanceOf(info, actual, List.class);
     return new ListAssert<>((List<Object>) actual);
   }
 
