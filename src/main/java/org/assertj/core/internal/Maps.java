/*
 * Licensed under the Apache License, Version 2.0 (the "License"); you may not use this file except in compliance with
 * the License. You may obtain a copy of the License at
 *
 * http://www.apache.org/licenses/LICENSE-2.0
 *
 * Unless required by applicable law or agreed to in writing, software distributed under the License is distributed on
 * an "AS IS" BASIS, WITHOUT WARRANTIES OR CONDITIONS OF ANY KIND, either express or implied. See the License for the
 * specific language governing permissions and limitations under the License.
 *
 * Copyright 2012-2022 the original author or authors.
 */
package org.assertj.core.internal;

import static java.util.Objects.deepEquals;
import static java.util.Objects.requireNonNull;
import static java.util.stream.Collectors.toList;
import static org.assertj.core.data.MapEntry.entry;
import static org.assertj.core.error.ElementsShouldBe.elementsShouldBe;
import static org.assertj.core.error.ElementsShouldSatisfy.elementsShouldSatisfy;
import static org.assertj.core.error.ElementsShouldSatisfy.elementsShouldSatisfyAny;
import static org.assertj.core.error.NoElementsShouldSatisfy.noElementsShouldSatisfy;
import static org.assertj.core.error.ShouldBeEmpty.shouldBeEmpty;
import static org.assertj.core.error.ShouldBeNullOrEmpty.shouldBeNullOrEmpty;
import static org.assertj.core.error.ShouldContainAnyOf.shouldContainAnyOf;
import static org.assertj.core.error.ShouldContainEntries.shouldContainEntries;
import static org.assertj.core.error.ShouldContainEntry.shouldContainEntry;
import static org.assertj.core.error.ShouldContainExactly.elementsDifferAtIndex;
import static org.assertj.core.error.ShouldContainExactly.shouldContainExactly;
import static org.assertj.core.error.ShouldContainKey.shouldContainKey;
import static org.assertj.core.error.ShouldContainKeys.shouldContainKeys;
import static org.assertj.core.error.ShouldContainOnly.shouldContainOnly;
import static org.assertj.core.error.ShouldContainOnlyKeys.shouldContainOnlyKeys;
import static org.assertj.core.error.ShouldContainValue.shouldContainValue;
import static org.assertj.core.error.ShouldContainValues.shouldContainValues;
import static org.assertj.core.error.ShouldNotBeEmpty.shouldNotBeEmpty;
import static org.assertj.core.error.ShouldNotContain.shouldNotContain;
import static org.assertj.core.error.ShouldNotContainKey.shouldNotContainKey;
import static org.assertj.core.error.ShouldNotContainKeys.shouldNotContainKeys;
import static org.assertj.core.error.ShouldNotContainValue.shouldNotContainValue;
import static org.assertj.core.internal.Arrays.assertIsArray;
import static org.assertj.core.internal.CommonValidations.checkSizeBetween;
import static org.assertj.core.internal.CommonValidations.checkSizeGreaterThan;
import static org.assertj.core.internal.CommonValidations.checkSizeGreaterThanOrEqualTo;
import static org.assertj.core.internal.CommonValidations.checkSizeLessThan;
import static org.assertj.core.internal.CommonValidations.checkSizeLessThanOrEqualTo;
import static org.assertj.core.internal.CommonValidations.checkSizes;
import static org.assertj.core.internal.CommonValidations.hasSameSizeAsCheck;
import static org.assertj.core.internal.ErrorMessages.keysToLookForIsEmpty;
import static org.assertj.core.internal.ErrorMessages.keysToLookForIsNull;
import static org.assertj.core.internal.ErrorMessages.valuesToLookForIsEmpty;
import static org.assertj.core.util.Arrays.array;
import static org.assertj.core.util.Arrays.asList;
import static org.assertj.core.util.IterableUtil.toArray;
import static org.assertj.core.util.Preconditions.checkArgument;

import java.lang.reflect.InvocationTargetException;
import java.util.ArrayList;
import java.util.LinkedHashMap;
import java.util.LinkedHashSet;
import java.util.List;
import java.util.Map;
import java.util.Map.Entry;
import java.util.Optional;
import java.util.Set;
import java.util.function.BiConsumer;
import java.util.function.Consumer;

import org.assertj.core.api.AssertionInfo;
import org.assertj.core.api.Condition;
import org.assertj.core.data.MapEntry;
import org.assertj.core.error.UnsatisfiedRequirement;
import org.assertj.core.util.VisibleForTesting;

/**
 * Reusable assertions for <code>{@link Map}</code>s.
 *
 * @author Alex Ruiz
 * @author Nicolas François
 * @author dorzey
 */
public class Maps {

  private static final Maps INSTANCE = new Maps();

  public static Maps instance() {
    return INSTANCE;
  }

  @VisibleForTesting
  Failures failures = Failures.instance();

  @VisibleForTesting
  Conditions conditions = Conditions.instance();

  @VisibleForTesting
  Maps() {}

  public <K, V> void assertAllSatisfy(AssertionInfo info, Map<K, V> actual,
                                      BiConsumer<? super K, ? super V> entryRequirements) {
    requireNonNull(entryRequirements, "The BiConsumer<K, V> expressing the assertions requirements must not be null");
    assertNotNull(info, actual);

    List<UnsatisfiedRequirement> unsatisfiedRequirements = actual.entrySet().stream()
                                                                 .map(entry -> failsRequirements(entryRequirements, entry))
                                                                 .filter(Optional::isPresent)
                                                                 .map(Optional::get)
                                                                 .collect(toList());
    if (!unsatisfiedRequirements.isEmpty())
      throw failures.failure(info, elementsShouldSatisfy(actual, unsatisfiedRequirements, info));
  }

  private static <K, V> Optional<UnsatisfiedRequirement> failsRequirements(BiConsumer<? super K, ? super V> entryRequirements,
                                                                           Entry<K, V> entry) {
    try {
      entryRequirements.accept(entry.getKey(), entry.getValue());
    } catch (AssertionError ex) {
      return Optional.of(new UnsatisfiedRequirement(entry, ex.getMessage()));
    }
    return Optional.empty();
  }

  public <K, V> void assertAnySatisfy(AssertionInfo info, Map<K, V> actual,
                                      BiConsumer<? super K, ? super V> entryRequirements) {
    requireNonNull(entryRequirements, "The BiConsumer<K, V> expressing the assertions requirements must not be null");
    assertNotNull(info, actual);

    List<UnsatisfiedRequirement> unsatisfiedRequirements = new ArrayList<>();
    for (Entry<K, V> entry : actual.entrySet()) {
      Optional<UnsatisfiedRequirement> result = failsRequirements(entryRequirements, entry);
      if (!result.isPresent()) return; // entry satisfied the requirements
      unsatisfiedRequirements.add(result.get());
    }

    throw failures.failure(info, elementsShouldSatisfyAny(actual, unsatisfiedRequirements, info));
  }

  public <K, V> void assertNoneSatisfy(AssertionInfo info, Map<K, V> actual, BiConsumer<? super K, ? super V> entryRequirements) {
    requireNonNull(entryRequirements, "The BiConsumer<K, V> expressing the assertions requirements must not be null");
    assertNotNull(info, actual);

    List<Entry<K, V>> erroneousEntries = actual.entrySet().stream()
                                               .map(entry -> failsRestrictions(entry, entryRequirements))
                                               .filter(Optional::isPresent)
                                               .map(Optional::get)
                                               .collect(toList());

    if (erroneousEntries.size() > 0) throw failures.failure(info, noElementsShouldSatisfy(actual, erroneousEntries));
  }

  private <V, K> Optional<Entry<K, V>> failsRestrictions(Entry<K, V> entry,
                                                         BiConsumer<? super K, ? super V> entryRequirements) {
    try {
      entryRequirements.accept(entry.getKey(), entry.getValue());
    } catch (AssertionError e) {
      // element is supposed not to meet the given restrictions
      return Optional.empty();
    }
    // element meets the given restrictions!
    return Optional.of(entry);
  }

  public void assertNullOrEmpty(AssertionInfo info, Map<?, ?> actual) {
    if (actual != null && !actual.isEmpty()) throw failures.failure(info, shouldBeNullOrEmpty(actual));
  }

  public void assertEmpty(AssertionInfo info, Map<?, ?> actual) {
    assertNotNull(info, actual);
    if (!actual.isEmpty()) throw failures.failure(info, shouldBeEmpty(actual));
  }

  public void assertNotEmpty(AssertionInfo info, Map<?, ?> actual) {
    assertNotNull(info, actual);
    if (actual.isEmpty()) throw failures.failure(info, shouldNotBeEmpty());
  }

  public void assertHasSize(AssertionInfo info, Map<?, ?> actual, int expectedSize) {
    assertNotNull(info, actual);
    checkSizes(actual, actual.size(), expectedSize, info);
  }

  public void assertHasSizeGreaterThan(AssertionInfo info, Map<?, ?> actual, int boundary) {
    assertNotNull(info, actual);
    checkSizeGreaterThan(actual, boundary, actual.size(), info);
  }

  public void assertHasSizeGreaterThanOrEqualTo(AssertionInfo info, Map<?, ?> actual, int boundary) {
    assertNotNull(info, actual);
    checkSizeGreaterThanOrEqualTo(actual, boundary, actual.size(), info);
  }

  public void assertHasSizeLessThan(AssertionInfo info, Map<?, ?> actual, int boundary) {
    assertNotNull(info, actual);
    checkSizeLessThan(actual, boundary, actual.size(), info);
  }

  public void assertHasSizeLessThanOrEqualTo(AssertionInfo info, Map<?, ?> actual, int boundary) {
    assertNotNull(info, actual);
    checkSizeLessThanOrEqualTo(actual, boundary, actual.size(), info);
  }

  public void assertHasSizeBetween(AssertionInfo info, Map<?, ?> actual, int lowerBoundary, int higherBoundary) {
    assertNotNull(info, actual);
    checkSizeBetween(actual, lowerBoundary, higherBoundary, actual.size(), info);
  }

  public void assertHasSameSizeAs(AssertionInfo info, Map<?, ?> map, Iterable<?> other) {
    assertNotNull(info, map);
    hasSameSizeAsCheck(info, map, other, map.size());
  }

  public void assertHasSameSizeAs(AssertionInfo info, Map<?, ?> map, Object other) {
    assertNotNull(info, map);
    assertIsArray(info, other);
    hasSameSizeAsCheck(info, map, other, map.size());
  }

  public void assertHasSameSizeAs(AssertionInfo info, Map<?, ?> map, Map<?, ?> other) {
    assertNotNull(info, map);
    hasSameSizeAsCheck(info, map, other, map.size());
  }

  public <K, V> void assertContains(AssertionInfo info, Map<K, V> actual, Entry<? extends K, ? extends V>[] entries) {
    failIfNull(entries);
    assertNotNull(info, actual);
    // if both actual and values are empty, then assertion passes.
    if (actual.isEmpty() && entries.length == 0) return;
    failIfEntriesIsEmptySinceActualIsNotEmpty(info, actual, entries);
    failIfAnyEntryNotFoundInActualMap(info, actual, entries);
  }

  @SuppressWarnings("unchecked")
  public <K, V> void assertContainsAllEntriesOf(AssertionInfo info, Map<K, V> actual, Map<? extends K, ? extends V> other) {
    failIfNull(other);
    assertNotNull(info, actual);
    // assertion passes if other is empty since actual contains all other entries.
    if (other.isEmpty()) return;
    failIfAnyEntryNotFoundInActualMap(info, actual, other.entrySet().toArray(new Entry[0]));
  }

  public <K, V> void assertContainsAnyOf(AssertionInfo info, Map<K, V> actual, Entry<? extends K, ? extends V>[] entries) {
    failIfNull(entries);
    assertNotNull(info, actual);
    // if both actual and values are empty, then assertion passes.
    if (actual.isEmpty() && entries.length == 0) return;
    failIfEntriesIsEmptySinceActualIsNotEmpty(info, actual, entries);
    for (Entry<? extends K, ? extends V> entry : entries) {
      if (containsEntry(actual, entry)) return;
    }
    throw failures.failure(info, shouldContainAnyOf(actual, entries));
  }

  public <K, V> void assertHasEntrySatisfying(AssertionInfo info, Map<K, V> actual, K key, Condition<? super V> valueCondition) {
    assertContainsKey(info, actual, key);
    conditions.assertIsNotNull(valueCondition);
    V value = actual.get(key);
    if (!valueCondition.matches(value)) throw failures.failure(info, elementsShouldBe(actual, value, valueCondition));
  }

  public <K, V> void assertHasEntrySatisfying(AssertionInfo info, Map<K, V> actual, K key,
                                              Consumer<? super V> valueRequirements) {
    assertContainsKey(info, actual, key);
    requireNonNull(valueRequirements, "The Consumer<V> expressing the assertions requirements must not be null");
    V value = actual.get(key);
    valueRequirements.accept(value);
  }

  public <K, V> void assertHasEntrySatisfying(AssertionInfo info, Map<K, V> actual,
                                              Condition<? super Entry<K, V>> entryCondition) {
    assertNotNull(info, actual);
    conditions.assertIsNotNull(entryCondition);
    for (Entry<K, V> entry : actual.entrySet()) {
      if (entryCondition.matches(entry)) return;
    }

    throw failures.failure(info, shouldContainEntry(actual, entryCondition));
  }

  public <K, V> void assertHasEntrySatisfyingConditions(AssertionInfo info, Map<K, V> actual, Condition<? super K> keyCondition,
                                                        Condition<? super V> valueCondition) {
    assertNotNull(info, actual);
    conditions.assertIsNotNull(keyCondition, "The condition to evaluate for entries key should not be null");
    conditions.assertIsNotNull(valueCondition, "The condition to evaluate for entries value should not be null");

    for (Entry<K, V> entry : actual.entrySet()) {
      if (keyCondition.matches(entry.getKey()) && valueCondition.matches(entry.getValue())) return;
    }

    throw failures.failure(info, shouldContainEntry(actual, keyCondition, valueCondition));
  }

  public <K> void assertHasKeySatisfying(AssertionInfo info, Map<K, ?> actual, Condition<? super K> keyCondition) {
    assertNotNull(info, actual);
    conditions.assertIsNotNull(keyCondition);

    for (K key : actual.keySet()) {
      if (keyCondition.matches(key)) return;
    }

    throw failures.failure(info, shouldContainKey(actual, keyCondition));
  }

  public <V> void assertHasValueSatisfying(AssertionInfo info, Map<?, V> actual, Condition<? super V> valueCondition) {
    assertNotNull(info, actual);
    conditions.assertIsNotNull(valueCondition);

    for (V value : actual.values()) {
      if (valueCondition.matches(value)) return;
    }

    throw failures.failure(info, shouldContainValue(actual, valueCondition));
  }

  public <K, V> void assertDoesNotContain(AssertionInfo info, Map<K, V> actual, Entry<? extends K, ? extends V>[] entries) {
    failIfNullOrEmpty(entries);
    assertNotNull(info, actual);
    Set<Entry<? extends K, ? extends V>> found = new LinkedHashSet<>();
    for (Entry<? extends K, ? extends V> entry : entries) {
      if (containsEntry(actual, entry)) {
        found.add(entry);
      }
    }
    if (!found.isEmpty()) throw failures.failure(info, shouldNotContain(actual, entries, found));
  }

  public <K, V> void assertContainsKeys(AssertionInfo info, Map<K, V> actual, K[] keys) {
    assertNotNull(info, actual);
    requireNonNull(keys, keysToLookForIsNull("array of keys"));
    if (actual.isEmpty() && keys.length == 0) return;
    failIfEmpty(keys, keysToLookForIsEmpty("array of keys"));

    Set<K> notFound = getNotFoundKeys(actual, keys);
    if (!notFound.isEmpty()) throw failures.failure(info, shouldContainKeys(actual, notFound));
  }

  public <K, V> void assertContainsKey(AssertionInfo info, Map<K, V> actual, K key) {
    assertContainsKeys(info, actual, array(key));
  }

  public <K, V> void assertDoesNotContainKey(AssertionInfo info, Map<K, V> actual, K key) {
    assertNotNull(info, actual);
    if (containsKey(actual, key)) throw failures.failure(info, shouldNotContainKey(actual, key));
  }

  public <K, V> void assertDoesNotContainKeys(AssertionInfo info, Map<K, V> actual, K[] keys) {
    assertNotNull(info, actual);
    requireNonNull(keys, keysToLookForIsNull("array of keys"));
    Set<K> found = getFoundKeys(actual, keys);
    if (!found.isEmpty()) throw failures.failure(info, shouldNotContainKeys(actual, found));
  }

  public <K, V> void assertContainsOnlyKeys(AssertionInfo info, Map<K, V> actual, K[] keys) {
    assertContainsOnlyKeys(info, actual, "array of keys", keys);
  }

  public <K, V> void assertContainsOnlyKeys(AssertionInfo info, Map<K, V> actual, Iterable<? extends K> keys) {
    assertContainsOnlyKeys(info, actual, "keys iterable", toArray(keys));
  }

  private <K, V> void assertContainsOnlyKeys(AssertionInfo info, Map<K, V> actual, String placeholderForErrorMessages, K[] keys) {
    assertNotNull(info, actual);
    requireNonNull(keys, keysToLookForIsNull(placeholderForErrorMessages));
    if (actual.isEmpty() && keys.length == 0) {
      return;
    }
    failIfEmpty(keys, keysToLookForIsEmpty(placeholderForErrorMessages));

    Set<K> notFound = getNotFoundKeys(actual, keys);
    Set<K> notExpected = getNotExpectedKeys(actual, keys);

    if (!notFound.isEmpty() || !notExpected.isEmpty())
      throw failures.failure(info, shouldContainOnlyKeys(actual, keys, notFound, notExpected));
  }

  private static <K> Set<K> getFoundKeys(Map<K, ?> actual, K[] expectedKeys) {
    // Stream API avoided for performance reasons
    Set<K> found = new LinkedHashSet<>();
    for (K expectedKey : expectedKeys) {
      if (containsKey(actual, expectedKey)) found.add(expectedKey);
    }
    return found;
  }

  private static <K> Set<K> getNotFoundKeys(Map<K, ?> actual, K[] expectedKeys) {
    // Stream API avoided for performance reasons
    Set<K> notFound = new LinkedHashSet<>();
    for (K expectedKey : expectedKeys) {
      if (!containsKey(actual, expectedKey)) notFound.add(expectedKey);
    }
    return notFound;
  }

  private static <K> boolean containsKey(Map<K, ?> actual, K key) {
    try {
      return actual.containsKey(key);
    } catch (NullPointerException e) {
      if (key == null) return false; // null keys not permitted
      throw e;
    }
  }

  private static <K> Set<K> getNotExpectedKeys(Map<K, ?> actual, K[] expectedKeys) {
    // Stream API avoided for performance reasons
    try {
      Map<K, ?> clonedMap = clone(actual);
      for (K expectedKey : expectedKeys) {
        clonedMap.remove(expectedKey);
      }
      return clonedMap.keySet();
    } catch (NoSuchMethodException | RuntimeException e) {
      // actual cannot be cloned or is unmodifiable, falling back to LinkedHashMap
      Map<K, ?> copiedMap = new LinkedHashMap<>(actual);
      for (K expectedKey : expectedKeys) {
        copiedMap.remove(expectedKey);
      }
      return copiedMap.keySet();
    }
  }

  @SuppressWarnings("unchecked")
<<<<<<< HEAD
  private static <K, V> Map<K, V> clone(Map<K, V> map) throws NoSuchMethodException, UnsupportedOperationException {
=======
  private static <K, V> Map<K, V> clone(Map<K, V> map) throws NoSuchMethodException {
    if (isMultiValueMapAdapterInstance(map)) throw new IllegalArgumentException("Cannot clone MultiValueMapAdapter");

>>>>>>> 79324112
    try {
      if (map instanceof Cloneable) {
        Map<K, V> clone = (Map<K, V>) map.getClass().getMethod("clone").invoke(map);
        // Check if we can modify the copy, throws UnsupportedOperationException otherwise
        clone.clear();
        return (Map<K, V>) map.getClass().getMethod("clone").invoke(map);
      }

      try {
        // try with copying constructor
        return map.getClass().getConstructor(Map.class).newInstance(map);
      } catch (NoSuchMethodException e) {
        // try with default constructor
        Map<K, V> newMap = map.getClass().getConstructor().newInstance();
        newMap.putAll(map);
        return newMap;
      }
    } catch (IllegalAccessException | InvocationTargetException | InstantiationException e) {
      throw new IllegalStateException(e);
    }
  }

<<<<<<< HEAD
  private static <K, V> Map<K, V> createEmptyMap(Map<K, V> map) {
    try {
      Map<K, V> cloned = clone(map);
      cloned.clear();
      return cloned;
    } catch (NoSuchMethodException | RuntimeException e) {
      return new LinkedHashMap<>();
=======
  private static boolean isMultiValueMapAdapterInstance(Map<?, ?> map) {
    return isInstanceOf(map, "org.springframework.util.MultiValueMapAdapter");
  }

  private static boolean isInstanceOf(Object object, String className) {
    try {
      Class<?> type = Class.forName(className);
      return type.isInstance(object);
    } catch (ClassNotFoundException e) {
      return false;
>>>>>>> 79324112
    }
  }

  public <K, V> void assertContainsValue(AssertionInfo info, Map<K, V> actual, V value) {
    assertNotNull(info, actual);
    if (!containsValue(actual, value)) throw failures.failure(info, shouldContainValue(actual, value));
  }

  public <K, V> void assertContainsValues(AssertionInfo info, Map<K, V> actual, V[] values) {
    assertNotNull(info, actual);
    requireNonNull(values, "The array of values to look for should not be null");
    if (actual.isEmpty() && values.length == 0) return;
    failIfEmpty(values, valuesToLookForIsEmpty());

    Set<V> notFound = getNotFoundValues(actual, values);
    if (!notFound.isEmpty()) throw failures.failure(info, shouldContainValues(actual, notFound));
  }

  public <K, V> void assertDoesNotContainValue(AssertionInfo info, Map<K, V> actual, V value) {
    assertNotNull(info, actual);
    if (containsValue(actual, value)) throw failures.failure(info, shouldNotContainValue(actual, value));
  }

  private static <V> Set<V> getNotFoundValues(Map<?, V> actual, V[] expectedValues) {
    // Stream API avoided for performance reasons
    Set<V> notFound = new LinkedHashSet<>();
    for (V expectedValue : expectedValues) {
      if (!containsValue(actual, expectedValue)) notFound.add(expectedValue);
    }
    return notFound;
  }

  private static <V> boolean containsValue(Map<?, V> actual, V value) {
    try {
      return actual.containsValue(value);
    } catch (NullPointerException e) {
      if (value == null) return false; // null values not permitted
      throw e;
    }
  }

  public <K, V> void assertContainsOnly(AssertionInfo info, Map<K, V> actual, Entry<? extends K, ? extends V>[] entries) {
    doCommonContainsCheck(info, actual, entries);
    if (actual.isEmpty() && entries.length == 0) return;
    failIfEntriesIsEmptySinceActualIsNotEmpty(info, actual, entries);

    Set<Entry<? extends K, ? extends V>> notFound = getNotFoundEntries(actual, entries);
    Set<Entry<K, V>> notExpected = getNotExpectedEntries(actual, entries);

    if (!(notFound.isEmpty() && notExpected.isEmpty()))
      throw failures.failure(info, shouldContainOnly(actual, entries, notFound, notExpected));
  }

  private static <K, V> Set<Entry<? extends K, ? extends V>> getNotFoundEntries(Map<K, V> actual,
                                                                                Entry<? extends K, ? extends V>[] entries) {
    // Stream API avoided for performance reasons
    Set<Entry<? extends K, ? extends V>> notFound = new LinkedHashSet<>();
    for (Entry<? extends K, ? extends V> entry : entries) {
      if (!containsEntry(actual, entry)) notFound.add(entry);
    }
    return notFound;
  }

  private static <K, V> Set<Entry<K, V>> getNotExpectedEntries(Map<K, V> actual, Entry<? extends K, ? extends V>[] entries) {
    // Stream API avoided for performance reasons
    Set<Entry<K, V>> notExpected = new LinkedHashSet<>();
    for (Entry<K, V> entry : mapWithoutExpectedEntries(actual, entries).entrySet()) {
      MapEntry<K, V> mapEntry = entry(entry.getKey(), entry.getValue());
      notExpected.add(mapEntry);
    }
    return notExpected;
  }

  private static <K, V> Map<K, V> mapWithoutExpectedEntries(Map<K, V> actual, Entry<? extends K, ? extends V>[] expectedEntries) {
    // Stream API avoided for performance reasons
    try {
      Map<K, V> clonedMap = clone(actual);
      removeEntries(clonedMap, expectedEntries);
      return clonedMap;
    } catch (NoSuchMethodException | RuntimeException e) {
      // actual cannot be cloned or is unmodifiable, falling back to LinkedHashMap
      Map<K, V> copiedMap = new LinkedHashMap<>(actual);
      removeEntries(copiedMap, expectedEntries);
      return copiedMap;
    }
  }

  private static <K, V> void removeEntries(Map<K, V> map, Entry<? extends K, ? extends V>[] entries) {
    for (Entry<? extends K, ? extends V> entry : entries) {
      // must perform deep equals comparison on values as Map.remove(Object, Object) relies on
      // Objects.equals which does not handle deep equality (e.g. arrays in map entry values)
      if (containsEntry(map, entry)) map.remove(entry.getKey());
    }
  }

  public <K, V> void assertContainsExactly(AssertionInfo info, Map<K, V> actual, Entry<? extends K, ? extends V>[] entries) {
    doCommonContainsCheck(info, actual, entries);
    if (actual.isEmpty() && entries.length == 0) return;
    failIfEntriesIsEmptySinceActualIsNotEmpty(info, actual, entries);
    assertHasSameSizeAs(info, actual, entries);

    Set<Entry<? extends K, ? extends V>> notFound = new LinkedHashSet<>();
    Set<Entry<? extends K, ? extends V>> notExpected = new LinkedHashSet<>();

    compareActualMapAndExpectedEntries(actual, entries, notExpected, notFound);

    if (notExpected.isEmpty() && notFound.isEmpty()) {
      // check entries order
      int index = 0;
      Map<K, V> emptyMap = createEmptyMap(actual);
      for (K keyFromActual : actual.keySet()) {
        // Temporarily add entry with actual key to a map to use the built-in comparison
        emptyMap.put(keyFromActual, null);
        if (!emptyMap.containsKey(entries[index].getKey())) {
          Entry<K, V> actualEntry = entry(keyFromActual, actual.get(keyFromActual));
          throw failures.failure(info, elementsDifferAtIndex(actualEntry, entries[index], index));
        }
        emptyMap.remove(keyFromActual);
        index++;
      }
      // all entries are in the same order.
      return;
    }

    throw failures.failure(info, shouldContainExactly(actual, asList(entries), notFound, notExpected));
  }

  private <K, V> void compareActualMapAndExpectedEntries(Map<K, V> actual, Entry<? extends K, ? extends V>[] entries,
                                                         Set<Entry<? extends K, ? extends V>> notExpected,
                                                         Set<Entry<? extends K, ? extends V>> notFound) {
    Map<K, V> expectedEntries = entriesToMap(entries);
    Map<K, V> actualEntries = null;
    try {
      actualEntries = clone(actual);
    } catch (NoSuchMethodException | RuntimeException e) {
      actualEntries = new LinkedHashMap<>(actual);
    }
    for (Entry<K, V> entry : expectedEntries.entrySet()) {
      if (containsEntry(actualEntries, entry(entry.getKey(), entry.getValue()))) {
        // this is an expected entry
        actualEntries.remove(entry.getKey());
      } else {
        // this is a not found entry
        notFound.add(entry(entry.getKey(), entry.getValue()));
      }
    }
    // All remaining entries from actual copy are not expected entries.
    for (Entry<K, V> entry : actualEntries.entrySet()) {
      notExpected.add(entry(entry.getKey(), entry.getValue()));
    }
  }

  private <K, V> void doCommonContainsCheck(AssertionInfo info, Map<K, V> actual, Entry<? extends K, ? extends V>[] entries) {
    assertNotNull(info, actual);
    failIfNull(entries);
  }

  private <K, V> void failIfAnyEntryNotFoundInActualMap(AssertionInfo info, Map<K, V> actual,
                                                        Entry<? extends K, ? extends V>[] entries) {
    Set<Entry<? extends K, ? extends V>> entriesWithKeyNotFound = new LinkedHashSet<>();
    Set<Entry<? extends K, ? extends V>> entriesWithWrongValue = new LinkedHashSet<>();
    for (Entry<? extends K, ? extends V> entry : entries) {
      requireNonNull(entry, ErrorMessages.entryToLookForIsNull());
      if (!actual.containsKey(entry.getKey())) entriesWithKeyNotFound.add(entry);
      else if (!containsEntry(actual, entry)) entriesWithWrongValue.add(entry); // can only be wrong value since key was found
    }
    if (!entriesWithWrongValue.isEmpty() || !entriesWithKeyNotFound.isEmpty())
      throw failures.failure(info, shouldContainEntries(actual, entries, entriesWithWrongValue, entriesWithKeyNotFound,
                                                        info.representation()));
  }

  private static <K, V> Map<K, V> entriesToMap(Entry<? extends K, ? extends V>[] entries) {
    Map<K, V> expectedEntries = new LinkedHashMap<>();
    for (Entry<? extends K, ? extends V> entry : entries) {
      expectedEntries.put(entry.getKey(), entry.getValue());
    }
    return expectedEntries;
  }

  private static <K> void failIfEmpty(K[] keys, String errorMessage) {
    checkArgument(keys.length > 0, errorMessage);
  }

  private static <K, V> void failIfEmpty(Entry<? extends K, ? extends V>[] entries) {
    checkArgument(entries.length > 0, "The array of entries to look for should not be empty");
  }

  private static <K, V> void failIfNullOrEmpty(Entry<? extends K, ? extends V>[] entries) {
    failIfNull(entries);
    failIfEmpty(entries);
  }

  private static <K, V> void failIfNull(Entry<? extends K, ? extends V>[] entries) {
    requireNonNull(entries, ErrorMessages.entriesToLookForIsNull());
  }

  private static <K, V> void failIfNull(Map<? extends K, ? extends V> map) {
    requireNonNull(map, ErrorMessages.mapOfEntriesToLookForIsNull());
  }

  private static <K, V> boolean containsEntry(Map<K, V> actual, Entry<? extends K, ? extends V> entry) {
    requireNonNull(entry, ErrorMessages.entryToLookForIsNull());
    return actual.containsKey(entry.getKey()) && deepEquals(actual.get(entry.getKey()), entry.getValue());
  }

  private void assertNotNull(AssertionInfo info, Map<?, ?> actual) {
    Objects.instance().assertNotNull(info, actual);
  }

  // this should be only called when actual is not empty
  private <K, V> void failIfEntriesIsEmptySinceActualIsNotEmpty(AssertionInfo info, Map<K, V> actual,
                                                                Entry<? extends K, ? extends V>[] entries) {
    if (entries.length == 0) throw failures.failure(info, shouldBeEmpty(actual));
  }

}<|MERGE_RESOLUTION|>--- conflicted
+++ resolved
@@ -418,13 +418,9 @@
   }
 
   @SuppressWarnings("unchecked")
-<<<<<<< HEAD
-  private static <K, V> Map<K, V> clone(Map<K, V> map) throws NoSuchMethodException, UnsupportedOperationException {
-=======
   private static <K, V> Map<K, V> clone(Map<K, V> map) throws NoSuchMethodException {
     if (isMultiValueMapAdapterInstance(map)) throw new IllegalArgumentException("Cannot clone MultiValueMapAdapter");
 
->>>>>>> 79324112
     try {
       if (map instanceof Cloneable) {
         Map<K, V> clone = (Map<K, V>) map.getClass().getMethod("clone").invoke(map);
@@ -447,7 +443,19 @@
     }
   }
 
-<<<<<<< HEAD
+  private static boolean isMultiValueMapAdapterInstance(Map<?, ?> map) {
+    return isInstanceOf(map, "org.springframework.util.MultiValueMapAdapter");
+  }
+
+  private static boolean isInstanceOf(Object object, String className) {
+    try {
+      Class<?> type = Class.forName(className);
+      return type.isInstance(object);
+    } catch (ClassNotFoundException e) {
+      return false;
+    }
+  }
+
   private static <K, V> Map<K, V> createEmptyMap(Map<K, V> map) {
     try {
       Map<K, V> cloned = clone(map);
@@ -455,18 +463,6 @@
       return cloned;
     } catch (NoSuchMethodException | RuntimeException e) {
       return new LinkedHashMap<>();
-=======
-  private static boolean isMultiValueMapAdapterInstance(Map<?, ?> map) {
-    return isInstanceOf(map, "org.springframework.util.MultiValueMapAdapter");
-  }
-
-  private static boolean isInstanceOf(Object object, String className) {
-    try {
-      Class<?> type = Class.forName(className);
-      return type.isInstance(object);
-    } catch (ClassNotFoundException e) {
-      return false;
->>>>>>> 79324112
     }
   }
 
