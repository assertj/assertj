/*
 * Licensed under the Apache License, Version 2.0 (the "License"); you may not use this file except in compliance with
 * the License. You may obtain a copy of the License at
 *
 * http://www.apache.org/licenses/LICENSE-2.0
 *
 * Unless required by applicable law or agreed to in writing, software distributed under the License is distributed on
 * an "AS IS" BASIS, WITHOUT WARRANTIES OR CONDITIONS OF ANY KIND, either express or implied. See the License for the
 * specific language governing permissions and limitations under the License.
 *
 * Copyright 2012-2020 the original author or authors.
 */
package org.assertj.core.internal.iterables;

import static java.util.Collections.emptyList;
import static org.assertj.core.api.Assertions.assertThat;
import static org.assertj.core.api.Assertions.assertThatExceptionOfType;
import static org.assertj.core.api.Assertions.assertThatNullPointerException;
import static org.assertj.core.api.Assertions.catchThrowable;
import static org.assertj.core.error.ShouldContainExactly.elementsDifferAtIndex;
import static org.assertj.core.error.ShouldContainExactly.shouldContainExactly;
import static org.assertj.core.internal.ErrorMessages.valuesToLookForIsNull;
import static org.assertj.core.test.ObjectArrays.emptyArray;
import static org.assertj.core.test.TestData.someInfo;
import static org.assertj.core.util.Arrays.array;
import static org.assertj.core.util.Arrays.asList;
import static org.assertj.core.util.FailureMessages.actualIsNull;
import static org.assertj.core.util.Lists.newArrayList;
import static org.mockito.Mockito.verify;

import java.util.Iterator;
import java.util.List;
import java.util.Iterator;

import org.assertj.core.api.AssertionInfo;
import org.assertj.core.internal.Iterables;
import org.assertj.core.internal.IterablesBaseTest;
import org.junit.jupiter.api.Test;

/**
 * Tests for <code>{@link Iterables#assertContainsExactly(AssertionInfo, Iterable, Object[])}</code>.
 *
 * @author Joel Costigliola
 */
public class Iterables_assertContainsExactly_Test extends IterablesBaseTest {

  @Test
  public void should_pass_if_actual_contains_exactly_given_values() {
    iterables.assertContainsExactly(someInfo(), actual, array("Luke", "Yoda", "Leia"));
  }

  @Test
  public void should_pass_if_nonrestartable_actual_contains_exactly_given_values() {
    iterables.assertContainsExactly(someInfo(), createSinglyIterable(actual), array("Luke", "Yoda", "Leia"));
  }

  static Iterable<String> createSinglyIterable(final List<String> values) {
<<<<<<< HEAD
    // can't use Iterable<> for anonymous class in java 8
=======
>>>>>>> 9b9ebb38
    return new Iterable<String>() {
      private boolean isIteratorCreated = false;

      @Override
      public Iterator<String> iterator() {
<<<<<<< HEAD
        if (isIteratorCreated) throw new IllegalArgumentException("Cannot create two iterators on a singly-iterable sequence");
=======
        if (isIteratorCreated)
          throw new IllegalArgumentException("Cannot create two iterators on a singly-iterable sequence");
>>>>>>> 9b9ebb38
        isIteratorCreated = true;
        return new Iterator<String>() {
          private final Iterator<String> listIterator = values.iterator();

          @Override
          public boolean hasNext() {
            return listIterator.hasNext();
          }

          @Override
          public String next() {
            return listIterator.next();
          }
        };
      }
    };
  }

  @Test
  public void should_pass_if_actual_contains_given_values_exactly_with_null_elements() {
    iterables.assertContainsExactly(someInfo(), actual, array("Luke", "Yoda", "Leia"));
    actual.add(null);
    iterables.assertContainsExactly(someInfo(), actual, array("Luke", "Yoda", "Leia", null));
  }

  @Test
  public void should_pass_if_actual_and_given_values_are_empty() {
    actual.clear();
    iterables.assertContainsExactly(someInfo(), actual, array());
  }

  @Test
  public void should_fail_if_array_of_values_to_look_for_is_empty_and_actual_is_not() {
    assertThatExceptionOfType(AssertionError.class).isThrownBy(() -> iterables.assertContainsExactly(someInfo(), actual,
                                                                                                     emptyArray()));
  }

  @Test
  public void should_throw_error_if_array_of_values_to_look_for_is_null() {
    assertThatNullPointerException().isThrownBy(() -> iterables.assertContainsExactly(someInfo(), emptyList(), null))
                                    .withMessage(valuesToLookForIsNull());
  }

  @Test
  public void should_fail_if_actual_is_null() {
    assertThatExceptionOfType(AssertionError.class).isThrownBy(() -> iterables.assertContainsExactly(someInfo(), null,
                                                                                                     array("Yoda")))
                                                   .withMessage(actualIsNull());
  }

  @Test
  public void should_fail_if_actual_does_not_contain_given_values_exactly() {
    AssertionInfo info = someInfo();
    Object[] expected = { "Luke", "Yoda", "Han" };

    Throwable error = catchThrowable(() -> iterables.assertContainsExactly(info, actual, expected));

    assertThat(error).isInstanceOf(AssertionError.class);
    List<String> notFound = newArrayList("Han");
    List<String> notExpected = newArrayList("Leia");
    verify(failures).failure(info, shouldContainExactly(actual, asList(expected), notFound, notExpected));
  }

  @Test
  public void should_fail_if_actual_contains_all_given_values_in_different_order() {
    AssertionInfo info = someInfo();
    Object[] expected = { "Luke", "Leia", "Yoda" };

    Throwable error = catchThrowable(() -> iterables.assertContainsExactly(info, actual, expected));

    assertThat(error).isInstanceOf(AssertionError.class);
    verify(failures).failure(info, elementsDifferAtIndex("Yoda", "Leia", 1));
  }

  @Test
  public void should_fail_if_actual_contains_all_given_values_but_size_differ() {
    AssertionInfo info = someInfo();
    actual = newArrayList("Luke", "Leia", "Luke");
    Object[] expected = { "Luke", "Leia" };

    Throwable error = catchThrowable(() -> iterables.assertContainsExactly(info, actual, expected));

    assertThat(error).isInstanceOf(AssertionError.class);
    verify(failures).failure(info, shouldContainExactly(actual, asList(expected),
                                                        newArrayList(), newArrayList("Luke")));
  }

  // ------------------------------------------------------------------------------------------------------------------
  // tests using a custom comparison strategy
  // ------------------------------------------------------------------------------------------------------------------

  @Test
  public void should_pass_if_actual_contains_given_values_exactly_according_to_custom_comparison_strategy() {
    iterablesWithCaseInsensitiveComparisonStrategy.assertContainsExactly(someInfo(), actual,
                                                                         array("LUKE", "YODA", "Leia"));
  }

  @Test
  public void should_fail_if_actual_does_not_contain_given_values_exactly_according_to_custom_comparison_strategy() {
    AssertionInfo info = someInfo();
    Object[] expected = { "Luke", "Yoda", "Han" };

    Throwable error = catchThrowable(() -> iterablesWithCaseInsensitiveComparisonStrategy.assertContainsExactly(info, actual,
                                                                                                                expected));

    assertThat(error).isInstanceOf(AssertionError.class);
    verify(failures).failure(info, shouldContainExactly(actual, asList(expected),
                                                        newArrayList("Han"), newArrayList("Leia"),
                                                        comparisonStrategy));
  }

  @Test
  public void should_fail_if_actual_contains_all_given_values_in_different_order_according_to_custom_comparison_strategy() {
    AssertionInfo info = someInfo();
    Object[] expected = { "Luke", "Leia", "Yoda" };

    Throwable error = catchThrowable(() -> iterablesWithCaseInsensitiveComparisonStrategy.assertContainsExactly(info, actual,
                                                                                                                expected));

    assertThat(error).isInstanceOf(AssertionError.class);
    verify(failures).failure(info, elementsDifferAtIndex("Yoda", "Leia", 1, comparisonStrategy));
  }

  @Test
  public void should_fail_if_actual_contains_all_given_values_but_size_differ_according_to_custom_comparison_strategy() {
    AssertionInfo info = someInfo();
    actual = newArrayList("Luke", "Leia", "Luke");
    Object[] expected = { "LUKE", "Leia" };

    Throwable error = catchThrowable(() -> iterablesWithCaseInsensitiveComparisonStrategy.assertContainsExactly(info, actual,
                                                                                                                expected));

    assertThat(error).isInstanceOf(AssertionError.class);
    verify(failures).failure(info, shouldContainExactly(actual, asList(expected),
                                                        newArrayList(), newArrayList("Luke"),
                                                        comparisonStrategy));
  }

}<|MERGE_RESOLUTION|>--- conflicted
+++ resolved
@@ -28,7 +28,6 @@
 import static org.assertj.core.util.Lists.newArrayList;
 import static org.mockito.Mockito.verify;
 
-import java.util.Iterator;
 import java.util.List;
 import java.util.Iterator;
 
@@ -55,21 +54,13 @@
   }
 
   static Iterable<String> createSinglyIterable(final List<String> values) {
-<<<<<<< HEAD
-    // can't use Iterable<> for anonymous class in java 8
-=======
->>>>>>> 9b9ebb38
     return new Iterable<String>() {
       private boolean isIteratorCreated = false;
 
       @Override
       public Iterator<String> iterator() {
-<<<<<<< HEAD
-        if (isIteratorCreated) throw new IllegalArgumentException("Cannot create two iterators on a singly-iterable sequence");
-=======
         if (isIteratorCreated)
           throw new IllegalArgumentException("Cannot create two iterators on a singly-iterable sequence");
->>>>>>> 9b9ebb38
         isIteratorCreated = true;
         return new Iterator<String>() {
           private final Iterator<String> listIterator = values.iterator();
@@ -103,8 +94,7 @@
 
   @Test
   public void should_fail_if_array_of_values_to_look_for_is_empty_and_actual_is_not() {
-    assertThatExceptionOfType(AssertionError.class).isThrownBy(() -> iterables.assertContainsExactly(someInfo(), actual,
-                                                                                                     emptyArray()));
+    assertThatExceptionOfType(AssertionError.class).isThrownBy(() -> iterables.assertContainsExactly(someInfo(), actual, emptyArray()));
   }
 
   @Test
@@ -115,8 +105,7 @@
 
   @Test
   public void should_fail_if_actual_is_null() {
-    assertThatExceptionOfType(AssertionError.class).isThrownBy(() -> iterables.assertContainsExactly(someInfo(), null,
-                                                                                                     array("Yoda")))
+    assertThatExceptionOfType(AssertionError.class).isThrownBy(() -> iterables.assertContainsExactly(someInfo(), null, array("Yoda")))
                                                    .withMessage(actualIsNull());
   }
 
@@ -172,8 +161,7 @@
     AssertionInfo info = someInfo();
     Object[] expected = { "Luke", "Yoda", "Han" };
 
-    Throwable error = catchThrowable(() -> iterablesWithCaseInsensitiveComparisonStrategy.assertContainsExactly(info, actual,
-                                                                                                                expected));
+    Throwable error = catchThrowable(() -> iterablesWithCaseInsensitiveComparisonStrategy.assertContainsExactly(info, actual, expected));
 
     assertThat(error).isInstanceOf(AssertionError.class);
     verify(failures).failure(info, shouldContainExactly(actual, asList(expected),
@@ -186,8 +174,7 @@
     AssertionInfo info = someInfo();
     Object[] expected = { "Luke", "Leia", "Yoda" };
 
-    Throwable error = catchThrowable(() -> iterablesWithCaseInsensitiveComparisonStrategy.assertContainsExactly(info, actual,
-                                                                                                                expected));
+    Throwable error = catchThrowable(() -> iterablesWithCaseInsensitiveComparisonStrategy.assertContainsExactly(info, actual, expected));
 
     assertThat(error).isInstanceOf(AssertionError.class);
     verify(failures).failure(info, elementsDifferAtIndex("Yoda", "Leia", 1, comparisonStrategy));
@@ -199,8 +186,7 @@
     actual = newArrayList("Luke", "Leia", "Luke");
     Object[] expected = { "LUKE", "Leia" };
 
-    Throwable error = catchThrowable(() -> iterablesWithCaseInsensitiveComparisonStrategy.assertContainsExactly(info, actual,
-                                                                                                                expected));
+    Throwable error = catchThrowable(() -> iterablesWithCaseInsensitiveComparisonStrategy.assertContainsExactly(info, actual, expected));
 
     assertThat(error).isInstanceOf(AssertionError.class);
     verify(failures).failure(info, shouldContainExactly(actual, asList(expected),
