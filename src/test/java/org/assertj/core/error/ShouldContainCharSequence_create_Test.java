/*
 * Licensed under the Apache License, Version 2.0 (the "License"); you may not use this file except in compliance with
 * the License. You may obtain a copy of the License at
 *
 * http://www.apache.org/licenses/LICENSE-2.0
 *
 * Unless required by applicable law or agreed to in writing, software distributed under the License is distributed on
 * an "AS IS" BASIS, WITHOUT WARRANTIES OR CONDITIONS OF ANY KIND, either express or implied. See the License for the
 * specific language governing permissions and limitations under the License.
 *
 * Copyright 2012-2021 the original author or authors.
 */
package org.assertj.core.error;

import static java.lang.String.format;
import static org.assertj.core.api.BDDAssertions.then;
import static org.assertj.core.error.ShouldContainCharSequence.containsIgnoringNewLines;
import static org.assertj.core.error.ShouldContainCharSequence.shouldContain;
import static org.assertj.core.error.ShouldContainCharSequence.shouldContainIgnoringCase;
import static org.assertj.core.error.ShouldContainCharSequence.shouldContainIgnoringWhitespaces;
import static org.assertj.core.presentation.StandardRepresentation.STANDARD_REPRESENTATION;
import static org.assertj.core.util.Arrays.array;
import static org.mockito.internal.util.collections.Sets.newSet;

import org.assertj.core.description.TextDescription;
import org.assertj.core.internal.ComparatorBasedComparisonStrategy;
import org.assertj.core.internal.StandardComparisonStrategy;
import org.assertj.core.util.CaseInsensitiveStringComparator;
import org.junit.jupiter.api.Test;

/**
 * Tests for <code>{@link ShouldContainCharSequence#create(org.assertj.core.description.Description, org.assertj.core.presentation.Representation)}</code>.
 *
 * @author Alex Ruiz
 * @author Yvonne Wang
 * @author Joel Costigliola
 */
class ShouldContainCharSequence_create_Test {

  @Test
  void should_create_error_message() {
    // GIVEN
    ErrorMessageFactory factory = shouldContain("Yoda", "Luke");
    // WHEN
    String message = factory.create(new TextDescription("Test"), STANDARD_REPRESENTATION);
    // THEN
    then(message).isEqualTo(format("[Test] %n" +
                                   "Expecting actual:%n" +
                                   "  \"Yoda\"%n" +
                                   "to contain:%n" +
                                   "  \"Luke\" "));
  }

  @Test
  void should_create_error_message_with_custom_comparison_strategy() {
    // GIVEN
    ErrorMessageFactory factory = shouldContain("Yoda", "Luke",
                                                new ComparatorBasedComparisonStrategy(CaseInsensitiveStringComparator.instance));
    // WHEN
    String message = factory.create(new TextDescription("Test"), STANDARD_REPRESENTATION);
    // THEN
    then(message).isEqualTo(format("[Test] %n" +
                                   "Expecting actual:%n" +
                                   "  \"Yoda\"%n" +
                                   "to contain:%n" +
                                   "  \"Luke\" when comparing values using CaseInsensitiveStringComparator"));
  }

  @Test
  void should_create_error_message_when_ignoring_whitespaces() {
    // GIVEN
    ErrorMessageFactory factory = shouldContainIgnoringWhitespaces("Yoda", "Luke", StandardComparisonStrategy.instance());
    // WHEN
    String message = factory.create(new TextDescription("Test"), STANDARD_REPRESENTATION);
    // THEN
    then(message).isEqualTo(format("[Test] %n" +
                                   "Expecting actual:%n" +
                                   "  \"Yoda\"%n" +
                                   "to contain (ignoring whitespaces):%n" +
                                   "  \"Luke\" "));
  }

  @Test
  void should_create_error_message_with_custom_comparison_strategy_when_ignoring_whitespaces() {
    // GIVEN
    ErrorMessageFactory factory = shouldContainIgnoringWhitespaces("Yoda", "Luke",
                                                                   new ComparatorBasedComparisonStrategy(CaseInsensitiveStringComparator.instance));
    // WHEN
    String message = factory.create(new TextDescription("Test"), STANDARD_REPRESENTATION);
    // THEN
    then(message).isEqualTo(format("[Test] %n" +
                                   "Expecting actual:%n" +
                                   "  \"Yoda\"%n" +
                                   "to contain (ignoring whitespaces):%n" +
                                   "  \"Luke\" when comparing values using CaseInsensitiveStringComparator"));
  }

  @Test
  void should_create_error_message_when_ignoring_case() {
    // GIVEN
    ErrorMessageFactory factory = shouldContainIgnoringCase("Yoda", "Luke");
    // WHEN
    String message = factory.create(new TextDescription("Test"), STANDARD_REPRESENTATION);
    // THEN
    then(message).isEqualTo(format("[Test] %n" +
                                   "Expecting actual:%n" +
                                   "  \"Yoda\"%n" +
                                   "to contain:%n" +
                                   "  \"Luke\"%n" +
                                   " (ignoring case)"));
  }

  @Test
  void should_create_error_message_with_several_CharSequence_values() {
    // GIVEN
    CharSequence[] charSequences = array("Luke", "Vador", "Solo");
    ErrorMessageFactory factory = shouldContain("Yoda, Luke", charSequences, newSet("Vador", "Solo"));
    // WHEN
    String message = factory.create(new TextDescription("Test"), STANDARD_REPRESENTATION);
    // THEN
    then(message).isEqualTo(format("[Test] %n" +
                                   "Expecting actual:%n" +
                                   "  \"Yoda, Luke\"%n" +
                                   "to contain:%n" +
                                   "  [\"Luke\", \"Vador\", \"Solo\"]%n" +
                                   "but could not find:%n" +
                                   "  [\"Vador\", \"Solo\"]%n "));
  }

  @Test
  void should_create_error_message_with_several_CharSequence_values_when_ignoring_whitespaces() {
    // GIVEN
    CharSequence[] charSequences = array("Luke", "Vador", "Solo");
    ErrorMessageFactory factory = shouldContainIgnoringWhitespaces("Yoda, Luke", charSequences, newSet("Vador", "Solo"),
                                                                   StandardComparisonStrategy.instance());
    // WHEN
    String message = factory.create(new TextDescription("Test"), STANDARD_REPRESENTATION);
    // THEN
    then(message).isEqualTo(format("[Test] %n" +
                                   "Expecting actual:%n" +
                                   "  \"Yoda, Luke\"%n" +
                                   "to contain (ignoring whitespaces):%n" +
                                   "  [\"Luke\", \"Vador\", \"Solo\"]%n" +
                                   "but could not find:%n" +
                                   "  [\"Vador\", \"Solo\"]%n "));
  }

<<<<<<< HEAD
  // CS427 Issue link: https://github.com/assertj/assertj-core/issues/2060
=======
>>>>>>> 761ae701
  @Test
  void should_create_error_message_with_custom_comparison_strategy_when_ignoring_new_lines() {
    // GIVEN
    final ErrorMessageFactory factory = containsIgnoringNewLines("Yoda", "Luke", null, null,
                                                                 new ComparatorBasedComparisonStrategy(CaseInsensitiveStringComparator.instance));
    // WHEN
    final String message = factory.create(new TextDescription("Test"), STANDARD_REPRESENTATION);
    // THEN
    then(message).isEqualTo(format("[Test] %n" +
                                   "Expecting actual:%n" +
                                   "  \"Yoda\"%n" +
                                   "to contain (ignoring new lines):%n" +
                                   "  \"Luke\" when comparing values using CaseInsensitiveStringComparator"));
  }

<<<<<<< HEAD
  // CS427 Issue link: https://github.com/assertj/assertj-core/issues/2060
=======
>>>>>>> 761ae701
  @Test
  void should_create_error_message_with_several_CharSequence_values_when_ignoring_new_lines() {
    // GIVEN
    final CharSequence[] charSequences = array("Vador", "Luke", "Solo");
<<<<<<< HEAD
    final ErrorMessageFactory factory = containsIgnoringNewLines("Yoda" + System.lineSeparator() + "Luke", null, charSequences,
                                                                 newSet("Vador", "Solo"),

=======
    final ErrorMessageFactory factory = containsIgnoringNewLines("Yoda\nLuke", null, charSequences, newSet("Vador", "Solo"),
>>>>>>> 761ae701
                                                                 StandardComparisonStrategy.instance());
    // WHEN
    final String message = factory.create(new TextDescription("Test"), STANDARD_REPRESENTATION);
    // THEN
    then(message).isEqualTo(format("[Test] %n" +
                                   "Expecting actual:%n" +
<<<<<<< HEAD
                                   "  \"Yoda%nLuke\"%n" +
=======
                                   "  \"Yoda\nLuke\"%n" +
>>>>>>> 761ae701
                                   "to contain (ignoring new lines):%n" +
                                   "  [\"Vador\", \"Luke\", \"Solo\"]%n" +
                                   "but could not find:%n" +
                                   "  [\"Vador\", \"Solo\"]%n "));
  }
}<|MERGE_RESOLUTION|>--- conflicted
+++ resolved
@@ -145,10 +145,7 @@
                                    "  [\"Vador\", \"Solo\"]%n "));
   }
 
-<<<<<<< HEAD
   // CS427 Issue link: https://github.com/assertj/assertj-core/issues/2060
-=======
->>>>>>> 761ae701
   @Test
   void should_create_error_message_with_custom_comparison_strategy_when_ignoring_new_lines() {
     // GIVEN
@@ -164,32 +161,20 @@
                                    "  \"Luke\" when comparing values using CaseInsensitiveStringComparator"));
   }
 
-<<<<<<< HEAD
   // CS427 Issue link: https://github.com/assertj/assertj-core/issues/2060
-=======
->>>>>>> 761ae701
   @Test
   void should_create_error_message_with_several_CharSequence_values_when_ignoring_new_lines() {
     // GIVEN
     final CharSequence[] charSequences = array("Vador", "Luke", "Solo");
-<<<<<<< HEAD
     final ErrorMessageFactory factory = containsIgnoringNewLines("Yoda" + System.lineSeparator() + "Luke", null, charSequences,
                                                                  newSet("Vador", "Solo"),
-
-=======
-    final ErrorMessageFactory factory = containsIgnoringNewLines("Yoda\nLuke", null, charSequences, newSet("Vador", "Solo"),
->>>>>>> 761ae701
                                                                  StandardComparisonStrategy.instance());
     // WHEN
     final String message = factory.create(new TextDescription("Test"), STANDARD_REPRESENTATION);
     // THEN
     then(message).isEqualTo(format("[Test] %n" +
                                    "Expecting actual:%n" +
-<<<<<<< HEAD
                                    "  \"Yoda%nLuke\"%n" +
-=======
-                                   "  \"Yoda\nLuke\"%n" +
->>>>>>> 761ae701
                                    "to contain (ignoring new lines):%n" +
                                    "  [\"Vador\", \"Luke\", \"Solo\"]%n" +
                                    "but could not find:%n" +
