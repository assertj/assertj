--- conflicted
+++ resolved
@@ -802,11 +802,11 @@
   }
 
   @Test
-<<<<<<< HEAD
-  public void withAssertions_assertThat_spliterator_Test() {
+  void withAssertions_assertThat_spliterator_Test() {
     assertThat(Stream.of(1, 2).spliterator()).hasCharacteristics(Spliterator.SIZED);
   }
-=======
+
+  @Test
   void withAssertions_from_function_Test() {
     // GIVEN
     Function<?, ?> extractor = mock(Function.class);
@@ -826,6 +826,4 @@
     // THEN
     then(result).isSameAs(assertFactory);
   }
-
->>>>>>> 8536c013
 }