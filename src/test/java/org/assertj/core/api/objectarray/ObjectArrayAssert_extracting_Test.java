/*
 * Licensed under the Apache License, Version 2.0 (the "License"); you may not use this file except in compliance with
 * the License. You may obtain a copy of the License at
 *
 * http://www.apache.org/licenses/LICENSE-2.0
 *
 * Unless required by applicable law or agreed to in writing, software distributed under the License is distributed on
 * an "AS IS" BASIS, WITHOUT WARRANTIES OR CONDITIONS OF ANY KIND, either express or implied. See the License for the
 * specific language governing permissions and limitations under the License.
 *
 * Copyright 2012-2018 the original author or authors.
 */
package org.assertj.core.api.objectarray;

import static org.assertj.core.api.Assertions.assertThat;
import static org.assertj.core.api.Assertions.tuple;
import static org.assertj.core.data.TolkienCharacter.Race.DWARF;
import static org.assertj.core.data.TolkienCharacter.Race.ELF;
import static org.assertj.core.data.TolkienCharacter.Race.HOBBIT;
import static org.assertj.core.data.TolkienCharacter.Race.MAIA;
import static org.assertj.core.data.TolkienCharacter.Race.MAN;
import static org.assertj.core.test.ExpectedException.none;
import static org.assertj.core.util.Arrays.array;

import java.util.Arrays;
import java.util.List;

import org.assertj.core.api.AbstractIterableAssert;
import org.assertj.core.api.iterable.Extractor;
import org.assertj.core.api.iterable.ThrowingExtractor;
import org.assertj.core.data.TolkienCharacter;
import org.assertj.core.test.Employee;
import org.assertj.core.test.ExpectedException;
import org.assertj.core.test.Name;
import org.junit.Before;
import org.junit.Rule;
import org.junit.Test;

/**
 * Tests for <code>{@link AbstractIterableAssert#extracting(String)}</code>.
 * 
 * @author Joel Costigliola
 * @author Mateusz Haligowski
 */
public class ObjectArrayAssert_extracting_Test {

  private Employee yoda;
  private Employee luke;
  private Employee[] employees;
  private TolkienCharacter[] fellowshipOfTheRing;

  @Rule
  public ExpectedException thrown = none();

  @Before
  public void setUpOnce() {
    yoda = new Employee(1L, new Name("Yoda"), 800);
    luke = new Employee(2L, new Name("Luke", "Skywalker"), 26);
    employees = array(yoda, luke);
    fellowshipOfTheRing = new TolkienCharacter[8];
    fellowshipOfTheRing[0] = TolkienCharacter.of("Frodo", 33, HOBBIT);
    fellowshipOfTheRing[1] = TolkienCharacter.of("Sam", 38, HOBBIT);
    fellowshipOfTheRing[2] = TolkienCharacter.of("Gandalf", 2020, MAIA);
    fellowshipOfTheRing[3] = TolkienCharacter.of("Legolas", 1000, ELF);
    fellowshipOfTheRing[4] = TolkienCharacter.of("Pippin", 28, HOBBIT);
    fellowshipOfTheRing[5] = TolkienCharacter.of("Gimli", 139, DWARF);
    fellowshipOfTheRing[6] = TolkienCharacter.of("Aragorn", 87, MAN);
    fellowshipOfTheRing[7] = TolkienCharacter.of("Boromir", 37, MAN);
  }

  private static final ThrowingExtractor<Employee, Object, Exception> throwingExtractor = new ThrowingExtractor<Employee, Object, Exception>() {
    @Override
    public Object extractThrows(Employee employee) throws Exception {
      if (employee.getAge() < 20) throw new Exception("age < 20");
      return employee.getName().getFirst();
    }
  };

  @Test
  public void should_allow_assertions_on_property_values_extracted_from_given_iterable() {
    assertThat(employees).extracting("age").containsOnly(800, 26);
  }

  @Test
  public void should_allow_assertions_on_property_values_extracted_from_given_iterable_with_extracted_type_defined() {
    assertThat(employees).extracting("name", Name.class).containsOnly(new Name("Yoda"), new Name("Luke", "Skywalker"));
  }

  @Test
  public void should_allow_assertions_on_field_values_extracted_from_given_iterable() {
    // basic types
    assertThat(employees).extracting("id").containsOnly(1L, 2L);
    // object
    assertThat(employees).extracting("name").containsOnly(new Name("Yoda"), new Name("Luke", "Skywalker"));
    // nested property
    assertThat(employees).extracting("name.first").containsOnly("Yoda", "Luke");
  }

  @Test
  public void should_throw_error_if_no_property_nor_field_with_given_name_can_be_extracted() {
    thrown.expectIntrospectionError();
    assertThat(employees).extracting("unknown");
  }

  @Test
  public void should_allow_assertions_on_multiple_extracted_values_from_given_iterable() {
    assertThat(employees).extracting("name.first", "age", "id").containsOnly(tuple("Yoda", 800, 1L),
                                                                             tuple("Luke", 26, 2L));
  }

  @Test
  public void should_throw_error_if_one_property_or_field_can_not_be_extracted() {
    thrown.expectIntrospectionError();
    assertThat(employees).extracting("unknown", "age", "id").containsOnly(tuple("Yoda", 800, 1L),
                                                                          tuple("Luke", 26, 2L));
  }

  @Test
  public void should_allow_assertions_on_extractor_assertions_extracted_from_given_array_compatibility() {
    assertThat(employees).extracting(new Extractor<Employee, String>() {
      @Override
      public String extract(Employee input) {
        return input.getName().getFirst();
      }
    }).containsOnly("Yoda", "Luke");
  }

  @Test
  public void should_allow_assertions_on_extractor_assertions_extracted_from_given_array_compatibility_runtimeexception() {
    thrown.expect(RuntimeException.class);
    assertThat(employees).extracting(new Extractor<Employee, String>() {
      @Override
      public String extract(Employee input) {
        if (input.getAge() > 100) {
          throw new RuntimeException("age > 100");
        }
        return input.getName().getFirst();
      }
    });
  }

  @Test
  public void should_allow_assertions_on_extractor_assertions_extracted_from_given_array() {
    assertThat(employees).extracting(input -> input.getName().getFirst()).containsOnly("Yoda", "Luke");
  }

  @Test
  public void should_rethrow_throwing_extractor_checked_exception_as_a_runtime_exception() {
    thrown.expect(RuntimeException.class, "java.lang.Exception: age > 100");
    assertThat(employees).extracting(employee -> {
      if (employee.getAge() > 100) throw new Exception("age > 100");
      return employee.getName().getFirst();
    });
  }

  @Test
  public void should_let_throwing_extractor_runtime_exception_bubble_up() {
    thrown.expect(RuntimeException.class, "age > 100");
    assertThat(employees).extracting(employee -> {
      if (employee.getAge() > 100) throw new RuntimeException("age > 100");
      return employee.getName().getFirst();
    });
  }

  @Test
  public void should_allow_extracting_with_throwing_extractor() {
    assertThat(employees).extracting(employee -> {
      if (employee.getAge() < 20) throw new Exception("age < 20");
      return employee.getName().getFirst();
    }).containsOnly("Yoda", "Luke");
  }

  @Test
  public void should_allow_extracting_with_anonymous_class_throwing_extractor() {
    assertThat(employees).extracting(new ThrowingExtractor<Employee, Object, Exception>() {
      @Override
      public Object extractThrows(Employee employee) throws Exception {
        if (employee.getAge() < 20) throw new Exception("age < 20");
        return employee.getName().getFirst();
      }
    }).containsOnly("Yoda", "Luke");
  }

  @Test
  public void should_allow_assertions_on_two_extracted_values_from_given_iterable_by_using_a_function() {

    assertThat(fellowshipOfTheRing).extracting(TolkienCharacter::getName,
                                               TolkienCharacter::getAge)
                                   .containsOnly(tuple("Frodo", 33),
                                                 tuple("Sam", 38),
                                                 tuple("Gandalf", 2020),
                                                 tuple("Legolas", 1000),
                                                 tuple("Pippin", 28),
                                                 tuple("Gimli", 139),
                                                 tuple("Aragorn", 87),
                                                 tuple("Boromir", 37));
  }

  @Test
  public void should_allow_assertions_on_three_extracted_values_from_given_iterable_by_using_a_function() {

    assertThat(fellowshipOfTheRing).extracting(TolkienCharacter::getName,
                                               TolkienCharacter::getAge,
                                               TolkienCharacter::getRace)
                                   .containsOnly(tuple("Frodo", 33, HOBBIT),
                                                 tuple("Sam", 38, HOBBIT),
                                                 tuple("Gandalf", 2020, MAIA),
                                                 tuple("Legolas", 1000, ELF),
                                                 tuple("Pippin", 28, HOBBIT),
                                                 tuple("Gimli", 139, DWARF),
                                                 tuple("Aragorn", 87, MAN),
                                                 tuple("Boromir", 37, MAN));
  }

  @Test
  public void should_allow_assertions_on_four_extracted_values_from_given_iterable_by_using_a_function() {

    assertThat(fellowshipOfTheRing).extracting(TolkienCharacter::getName,
                                               TolkienCharacter::getAge,
                                               TolkienCharacter::getRace,
                                               character -> character.name)
                                   .containsOnly(tuple("Frodo", 33, HOBBIT, "Frodo"),
                                                 tuple("Sam", 38, HOBBIT, "Sam"),
                                                 tuple("Gandalf", 2020, MAIA, "Gandalf"),
                                                 tuple("Legolas", 1000, ELF, "Legolas"),
                                                 tuple("Pippin", 28, HOBBIT, "Pippin"),
                                                 tuple("Gimli", 139, DWARF, "Gimli"),
                                                 tuple("Aragorn", 87, MAN, "Aragorn"),
                                                 tuple("Boromir", 37, MAN, "Boromir"));
  }

  @Test
  public void should_allow_assertions_on_five_extracted_values_from_given_iterable_by_using_a_function() {

    assertThat(fellowshipOfTheRing).extracting(TolkienCharacter::getName,
                                               TolkienCharacter::getAge,
                                               TolkienCharacter::getRace,
                                               character -> character.name,
                                               character -> character.age)
                                   .containsOnly(tuple("Frodo", 33, HOBBIT, "Frodo", 33),
                                                 tuple("Sam", 38, HOBBIT, "Sam", 38),
                                                 tuple("Gandalf", 2020, MAIA, "Gandalf", 2020),
                                                 tuple("Legolas", 1000, ELF, "Legolas", 1000),
                                                 tuple("Pippin", 28, HOBBIT, "Pippin", 28),
                                                 tuple("Gimli", 139, DWARF, "Gimli", 139),
                                                 tuple("Aragorn", 87, MAN, "Aragorn", 87),
                                                 tuple("Boromir", 37, MAN, "Boromir", 37));
  }

  @Test
  public void should_allow_assertions_on_more_than_five_extracted_values_from_given_iterable_by_using_a_function() {

    assertThat(fellowshipOfTheRing).extracting(TolkienCharacter::getName,
                                               TolkienCharacter::getAge,
                                               TolkienCharacter::getRace,
                                               character -> character.name,
                                               character -> character.age,
                                               character -> character.race)
                                   .containsOnly(tuple("Frodo", 33, HOBBIT, "Frodo", 33, HOBBIT),
                                                 tuple("Sam", 38, HOBBIT, "Sam", 38, HOBBIT),
                                                 tuple("Gandalf", 2020, MAIA, "Gandalf", 2020, MAIA),
                                                 tuple("Legolas", 1000, ELF, "Legolas", 1000, ELF),
                                                 tuple("Pippin", 28, HOBBIT, "Pippin", 28, HOBBIT),
                                                 tuple("Gimli", 139, DWARF, "Gimli", 139, DWARF),
                                                 tuple("Aragorn", 87, MAN, "Aragorn", 87, MAN),
                                                 tuple("Boromir", 37, MAN, "Boromir", 37, MAN));
  }

  @Test //https://github.com/joel-costigliola/assertj-core/issues/880
  public void should_be_able_to_extract_values_returned_from_default_methods_from_given_iterable_elements() {
    List<Person> people = Arrays.asList(new Person());

    assertThat(people).extracting("name").containsOnly("John Doe");
  }

  public static class Person implements DefaultName {
  }

  public static interface DefaultName {
    default String getName() {
      return "John Doe";
    }
  }

  @Test
  public void should_use_property_field_names_as_description_when_extracting_simple_value_list() {
    thrown.expectAssertionErrorWithMessageContaining("[Extracted: name.first]");

    assertThat(employees).extracting("name.first").isEmpty();
  }

  @Test
  public void should_use_property_field_names_as_description_when_extracting_typed_simple_value_list() {
    thrown.expectAssertionErrorWithMessageContaining("[Extracted: name.first]");

    assertThat(employees).extracting("name.first", String.class).isEmpty();
  }

  @Test
  public void should_use_property_field_names_as_description_when_extracting_tuples_list() {
    thrown.expectAssertionErrorWithMessageContaining("[Extracted: name.first, name.last]");

    assertThat(employees).extracting("name.first", "name.last").isEmpty();
  }

  @Test
  public void should_keep_existing_description_if_set_when_extracting_typed_simple_value_list() {
    thrown.expectAssertionErrorWithMessageContaining("[check employees first name]");

    assertThat(employees).as("check employees first name").extracting("name.first", String.class).isEmpty();
  }

  @Test
  public void should_keep_existing_description_if_set_when_extracting_tuples_list() {
    thrown.expectAssertionErrorWithMessageContaining("[check employees name]");

    assertThat(employees).as("check employees name").extracting("name.first", "name.last").isEmpty();
  }

  @Test
  public void should_keep_existing_description_if_set_when_extracting_simple_value_list() {
    thrown.expectAssertionErrorWithMessageContaining("[check employees first name]");

    assertThat(employees).as("check employees first name").extracting("name.first").isEmpty();
  }

  @Test
<<<<<<< HEAD
  public void should_keep_existing_description_if_set_when_extracting_using_throwing_extractor() {
    thrown.expectAssertionErrorWithMessageContaining("[expected exception]");

    assertThat(employees).as("expected exception").extracting(throwingExtractor).isEmpty();
  }

=======
  public void should_keep_existing_description_if_set_when_extracting_using_extractor() {
    thrown.expectAssertionErrorWithMessageContaining("[check employees first name]");

    assertThat(employees).as("check employees first name").extracting(new Extractor<Employee, String>() {
      @Override
      public String extract(Employee input) {
        return input.getName().getFirst();
      }
    }).isEmpty();
  }
>>>>>>> 625fb0f9
}<|MERGE_RESOLUTION|>--- conflicted
+++ resolved
@@ -325,14 +325,6 @@
   }
 
   @Test
-<<<<<<< HEAD
-  public void should_keep_existing_description_if_set_when_extracting_using_throwing_extractor() {
-    thrown.expectAssertionErrorWithMessageContaining("[expected exception]");
-
-    assertThat(employees).as("expected exception").extracting(throwingExtractor).isEmpty();
-  }
-
-=======
   public void should_keep_existing_description_if_set_when_extracting_using_extractor() {
     thrown.expectAssertionErrorWithMessageContaining("[check employees first name]");
 
@@ -343,5 +335,12 @@
       }
     }).isEmpty();
   }
->>>>>>> 625fb0f9
+
+  @Test
+  public void should_keep_existing_description_if_set_when_extracting_using_throwing_extractor() {
+    thrown.expectAssertionErrorWithMessageContaining("[expected exception]");
+
+    assertThat(employees).as("expected exception").extracting(throwingExtractor).isEmpty();
+  }
+
 }