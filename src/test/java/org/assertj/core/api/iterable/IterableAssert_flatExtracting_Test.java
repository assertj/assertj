--- conflicted
+++ resolved
@@ -128,7 +128,6 @@
   }
 
   @Test
-<<<<<<< HEAD
   public void should_keep_existing_description_if_set_when_extracting_using_multiple_extractors_varargs() {
     thrown.expectAssertionErrorWithMessageContaining("[expected description]");
 
@@ -141,7 +140,9 @@
 
     assertThat(newArrayList(homer)).as("expected description").flatExtracting(throwingExtractor, throwingExtractor)
                                    .isEmpty();
-=======
+  }
+
+  @Test
   public void should_keep_existing_description_if_set_when_extracting_using_extractor() {
     thrown.expectAssertionErrorWithMessageContaining("[expected description]");
 
@@ -160,7 +161,6 @@
     thrown.expectAssertionErrorWithMessageContaining("[expected description]");
 
     assertThat(newArrayList(homer)).as("expected description").flatExtracting("children", "name").isEmpty();
->>>>>>> 625fb0f9
   }
 
 }