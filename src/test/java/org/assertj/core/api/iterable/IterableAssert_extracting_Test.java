--- conflicted
+++ resolved
@@ -43,10 +43,6 @@
   private Employee luke;
   private Iterable<Employee> employees;
 
-<<<<<<< HEAD
-  @Before
-  public void setUp() {
-=======
   private static final Extractor<Employee, String> firstName = new Extractor<Employee, String>() {
     @Override
     public String extract(Employee input) {
@@ -60,11 +56,9 @@
       return input.getAge();
     }
   };
-
   
-  @BeforeClass
-  public static void setUpOnce() {
->>>>>>> b1c7f264
+  @Before
+  public void setUp() {
     yoda = new Employee(1L, new Name("Yoda"), 800);
     luke = new Employee(2L, new Name("Luke", "Skywalker"), 26);
     employees = newArrayList(yoda, luke);
