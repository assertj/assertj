--- conflicted
+++ resolved
@@ -64,14 +64,14 @@
       return input.getAge();
     }
   };
-  
+
   private static final ThrowingExtractor<Employee, Object, Exception> throwingExtractor = new ThrowingExtractor<Employee, Object, Exception>() {
     @Override
     public Object extractThrows(Employee employee) throws Exception {
       if (employee.getAge() < 20) throw new Exception("age < 20");
       return employee.getName().getFirst();
     }
-  }; 
+  };
 
   @Before
   public void setUp() {
@@ -398,12 +398,13 @@
   }
 
   @Test
-<<<<<<< HEAD
   public void should_keep_existing_description_if_set_when_extracting_using_throwing_extractor() {
     thrown.expectAssertionErrorWithMessageContaining("[expected exception]");
 
     assertThat(employees).as("expected exception").extracting(throwingExtractor).containsOnly("Luke");
-=======
+  }
+
+  @Test
   public void should_keep_existing_description_if_set_when_extracting_using_extractor() {
     thrown.expectAssertionErrorWithMessageContaining("[check employees first name]");
 
@@ -413,7 +414,6 @@
         return input.getName().getFirst();
       }
     }).isEmpty();
->>>>>>> 625fb0f9
   }
 
 }