/*
 * Licensed under the Apache License, Version 2.0 (the "License"); you may not use this file except in compliance with
 * the License. You may obtain a copy of the License at
 *
 * http://www.apache.org/licenses/LICENSE-2.0
 *
 * Unless required by applicable law or agreed to in writing, software distributed under the License is distributed on
 * an "AS IS" BASIS, WITHOUT WARRANTIES OR CONDITIONS OF ANY KIND, either express or implied. See the License for the
 * specific language governing permissions and limitations under the License.
 *
 * Copyright 2012-2025 the original author or authors.
 */
package org.assertj.tests.core.api.recursive.comparison.legacy;

import static java.util.stream.Collectors.toList;
import static org.assertj.core.api.Assertions.assertThat;
import static org.assertj.core.api.BDDAssertions.entry;
import static org.assertj.core.api.BDDAssertions.then;
import static org.assertj.core.error.ShouldBeEqual.shouldBeEqual;
import static org.assertj.core.presentation.StandardRepresentation.STANDARD_REPRESENTATION;
import static org.assertj.core.util.FailureMessages.actualIsNull;
import static org.assertj.core.util.Lists.list;
import static org.assertj.core.util.Maps.newHashMap;
import static org.assertj.tests.core.api.recursive.data.ColorWithCode.RED;
import static org.assertj.tests.core.testkit.AlwaysEqualComparator.ALWAYS_EQUALS_STRING;
import static org.assertj.tests.core.testkit.Maps.mapOf;
import static org.assertj.tests.core.util.AssertionsUtil.expectAssertionError;
import static org.junit.jupiter.params.provider.Arguments.arguments;

import java.io.IOException;
import java.net.InetAddress;
import java.nio.file.Path;
import java.sql.Timestamp;
import java.time.Duration;
import java.util.Date;
import java.util.List;
import java.util.Map;
import java.util.stream.IntStream;
import java.util.stream.Stream;
import javax.xml.datatype.DatatypeFactory;

import org.assertj.core.api.comparisonstrategy.StandardComparisonStrategy;
import org.assertj.core.api.recursive.comparison.ComparisonDifference;
import org.assertj.core.api.recursive.comparison.RecursiveComparisonConfiguration;
import org.assertj.core.api.recursive.comparison.RecursiveComparisonDifferenceCalculator;
import org.assertj.core.util.DoubleComparator;
import org.assertj.tests.core.api.recursive.data.AlwaysEqualPerson;
import org.assertj.tests.core.api.recursive.data.FriendlyPerson;
import org.assertj.tests.core.api.recursive.data.Giant;
import org.assertj.tests.core.api.recursive.data.Human;
import org.assertj.tests.core.api.recursive.data.Person;
import org.assertj.tests.core.api.recursive.data.Theme;
import org.junit.jupiter.api.Disabled;
import org.junit.jupiter.api.Test;
import org.junit.jupiter.params.ParameterizedTest;
import org.junit.jupiter.params.provider.Arguments;
import org.junit.jupiter.params.provider.MethodSource;

import com.fasterxml.jackson.databind.JsonNode;
import com.fasterxml.jackson.databind.ObjectMapper;
import com.google.common.base.Stopwatch;

class RecursiveComparisonAssert_isEqualTo_Test extends WithLegacyIntrospectionStrategyBaseTest {

  @Test
  void should_pass_when_actual_and_expected_are_null() {
    // GIVEN
    Person actual = null;
    Person expected = null;
    // THEN
    then(actual).usingRecursiveComparison(recursiveComparisonConfiguration)
                .isEqualTo(expected);
  }

  @Test
  void should_fail_when_actual_is_null_and_expected_is_not() {
    // GIVEN
    Person actual = null;
    Person expected = new Person();
    // WHEN
    var assertionError = expectAssertionError(() -> assertThat(actual).usingRecursiveComparison(recursiveComparisonConfiguration)
                                                                      .isEqualTo(expected));
    // THEN
    then(assertionError).hasMessage(actualIsNull());
  }

  @Test
  void should_fail_when_actual_is_not_null_and_expected_is() {
    // GIVEN
    Person actual = new Person();
    Person expected = null;
    // WHEN
    var assertionError = expectAssertionError(() -> assertThat(actual).usingRecursiveComparison(recursiveComparisonConfiguration)
                                                                      .isEqualTo(expected));
    // THEN
    var shouldBeEqual = shouldBeEqual(actual, null, StandardComparisonStrategy.instance(), info.representation());
    var expectedAssertionError = shouldBeEqual.toAssertionError(null, STANDARD_REPRESENTATION);
    then(assertionError).hasMessage(expectedAssertionError.getMessage());
  }

  @Test
  void should_propagate_comparators_by_type() {
    // GIVEN
    Person actual = new Person("John");
    // WHEN
    var configuration = assertThat(actual).usingComparatorForType(ALWAYS_EQUALS_STRING, String.class)
                                          .usingRecursiveComparison(recursiveComparisonConfiguration)
                                          .getRecursiveComparisonConfiguration();
    // THEN
    then(configuration.comparatorByTypes()).anyMatch(e -> e.getKey().actual() == String.class && e.getKey().expected() == null
                                                          && e.getValue() == ALWAYS_EQUALS_STRING);
  }

  @Test
  void should_not_use_equal_implementation_of_root_objects_to_compare() {
    // GIVEN
    AlwaysEqualPerson actual = new AlwaysEqualPerson();
    actual.name = "John";
    actual.home.address.number = 1;
    AlwaysEqualPerson expected = new AlwaysEqualPerson();
    expected.name = "John";
    expected.home.address.number = 2;
    // WHEN/THEN
    ComparisonDifference numberDifference = javaTypeDiff("home.address.number",
                                                         actual.home.address.number,
                                                         expected.home.address.number);
    compareRecursivelyFailsWithDifferences(actual, expected, numberDifference);
  }

  @Test
  void should_treat_date_as_equal_to_timestamp() {
    // GIVEN
    Person actual = new Person("Fred");
    actual.dateOfBirth = new Date(1000L);
    Person expected = new Person("Fred");
    expected.dateOfBirth = new Timestamp(1000L);
    // THEN
    assertThat(actual).usingRecursiveComparison(recursiveComparisonConfiguration)
                      .isEqualTo(expected);
  }

  @Test
  void should_be_able_to_compare_objects_with_percentages() {
    // GIVEN
    Person actual = new Person("foo");
    Person expected = new Person("%foo");
    // WHEN/THEN
    ComparisonDifference nameDifference = javaTypeDiff("name", actual.name, expected.name);
    compareRecursivelyFailsWithDifferences(actual, expected, nameDifference);
  }

  @Test
  void should_fail_when_fields_of_different_nesting_levels_differ() {
    // GIVEN
    Person actual = new Person("John");
    actual.home.address.number = 1;
    Person expected = new Person("Jack");
    expected.home.address.number = 2;
    // WHEN/THEN
    ComparisonDifference nameDifference = javaTypeDiff("name", actual.name, expected.name);
    ComparisonDifference numberDifference = javaTypeDiff("home.address.number",
                                                         actual.home.address.number,
                                                         expected.home.address.number);
    compareRecursivelyFailsWithDifferences(actual, expected, numberDifference, nameDifference);
  }

  @SuppressWarnings("unused")
  @ParameterizedTest(name = "{2}: actual={0} / expected={1}")
  @MethodSource("recursivelyEqualObjects")
  void should_pass_for_objects_with_the_same_data_when_using_the_default_recursive_comparison(Object actual,
                                                                                              Object expected,
                                                                                              String testDescription) {
    assertThat(actual).usingRecursiveComparison(recursiveComparisonConfiguration)
                      .isEqualTo(expected);
  }

  private static Stream<Arguments> recursivelyEqualObjects() {
    Person person1 = new Person("John");
    person1.home.address.number = 1;
    Person person2 = new Person("John");
    person2.home.address.number = 1;

    Person person3 = new Person("John");
    person3.home.address.number = 1;
    Human person4 = new Human();
    person4.name = "John";
    person4.home.address.number = 1;

    return Stream.of(arguments(person1, person2, "same data, same type"),
                     arguments(person2, person1, "same data, same type reversed"),
                     arguments(person3, person4, "same data, different type"),
                     arguments(new Theme(RED), new Theme(RED), "same data with enum overriding methods - covers #1866"),
                     arguments(person4, person3, "same data, different type"));
  }

  @Test
  void should_be_able_to_compare_objects_with_direct_cycles() {
    // GIVEN
    Person actual = new Person("John");
    actual.home.address.number = 1;

    Person expected = new Person("John");
    expected.home.address.number = 1;

    // neighbour
    expected.neighbour = actual;
    actual.neighbour = expected;

    // THEN
    assertThat(actual).usingRecursiveComparison(recursiveComparisonConfiguration)
                      .isEqualTo(expected);
  }

  @Test
  void should_be_able_to_compare_objects_with_cycles_in_ordered_collection() {
    // GIVEN
    FriendlyPerson actual = new FriendlyPerson();
    actual.name = "John";
    actual.home.address.number = 1;

    FriendlyPerson expected = new FriendlyPerson();
    expected.name = "John";
    expected.home.address.number = 1;

    // neighbour
    expected.neighbour = actual;
    actual.neighbour = expected;

    // friends
    FriendlyPerson sherlock = new FriendlyPerson();
    sherlock.name = "Sherlock";
    sherlock.home.address.number = 221;
    actual.friends.add(sherlock);
    actual.friends.add(expected);
    expected.friends.add(sherlock);
    expected.friends.add(actual);

    // THEN
    assertThat(actual).usingRecursiveComparison(recursiveComparisonConfiguration)
                      .isEqualTo(expected);
  }

  @Test
  void should_be_able_to_compare_objects_with_cycles_in_ordered_and_unordered_collection() {
    // GIVEN
    FriendlyPerson actual = new FriendlyPerson();
    actual.name = "John";
    actual.home.address.number = 1;

    FriendlyPerson expected = new FriendlyPerson();
    expected.name = "John";
    expected.home.address.number = 1;

    // neighbour - direct cycle
    expected.neighbour = actual;
    actual.neighbour = expected;

    // friends cycle with intermediate collection
    FriendlyPerson sherlock = new FriendlyPerson();
    sherlock.name = "Sherlock";
    sherlock.home.address.number = 221;

    // ordered collections
    actual.friends.add(sherlock);
    actual.friends.add(expected);
    expected.friends.add(sherlock);
    expected.friends.add(actual);

    // unordered collections
    // this could cause an infinite recursion if we don't track correctly the visited objects
    actual.otherFriends.add(actual);
    actual.otherFriends.add(expected);
    actual.otherFriends.add(sherlock);
    expected.otherFriends.add(sherlock);
    expected.otherFriends.add(expected);
    expected.otherFriends.add(actual);

    // THEN
    assertThat(actual).usingRecursiveComparison(recursiveComparisonConfiguration)
                      .isEqualTo(expected);
  }

  @Test
  void should_report_difference_in_collection() {
    // GIVEN
    FriendlyPerson actual = new FriendlyPerson();
    FriendlyPerson actualFriend = new FriendlyPerson();
    actualFriend.home.address.number = 99;
    actual.friends = list(actualFriend);

    FriendlyPerson expected = new FriendlyPerson();
    FriendlyPerson expectedFriend = new FriendlyPerson();
    expectedFriend.home.address.number = 10;
    expected.friends = list(expectedFriend);

    // WHEN/THEN
    ComparisonDifference friendNumberDifference = javaTypeDiff("friends[0].home.address.number", 99, 10);
    compareRecursivelyFailsWithDifferences(actual, expected, friendNumberDifference);
  }

  @Test
  void should_report_missing_property() {
    // GIVEN
    Giant actual = new Giant("joe", 3.0);
    Human expected = new Human();
    expected.name = "joe";
    // WHEN/THEN
    ComparisonDifference missingFieldDifference = diff("", actual, expected,
                                                       "actual value had more fields to compare than expected value, actual value had more fields to compare than expected value, these actual fields could not be found in expected: [height]");
    compareRecursivelyFailsWithDifferences(actual, expected, missingFieldDifference);
  }

  static class LightString {
    public String color;

    public LightString(String value) {
      this.color = value;
    }
  }

  @Test
  void should_not_treat_Path_as_Iterable_to_avoid_infinite_recursion() {
    final Container container1 = new Container("/tmp/example");
    final Container container2 = new Container("/tmp/example");

    assertThat(container1).usingRecursiveComparison(recursiveComparisonConfiguration)
                          .isEqualTo(container2)
                          .ignoringAllOverriddenEquals()
                          .isEqualTo(container2);
  }

  // issue #2434
  @Test
  void should_treat_class_cast_exception_as_comparison_difference_when_comparing_lists() {
    // GIVEN
    Wrapper a = new Wrapper(Double.MAX_VALUE);
    Wrapper b = new Wrapper(Integer.MAX_VALUE);
    Wrappers actual = new Wrappers(a, b);
    Wrappers expected = new Wrappers(b, a);
    // WHEN/THEN
    then(actual).usingRecursiveComparison(recursiveComparisonConfiguration)
                .ignoringCollectionOrderInFields("values")
                .isEqualTo(expected);
  }

  @Test
  void should_report_class_cast_exception_as_comparison_difference() {
    // GIVEN
    Wrapper actual = new Wrapper(1.0);
    Wrapper expected = new Wrapper(5);
    // WHEN/THEN
    compareRecursivelyFailsWithDifferences(actual, expected, diff("value", 1.0, 5));
  }

  @Test
  void should_treat_class_cast_exception_as_comparison_difference_when_comparing_lists_with_specific_equals() {
    // GIVEN
    Wrapper a = new Wrapper(1.001);
    Wrapper b = new Wrapper(1);
    Wrappers actual = new Wrappers(a, b);
    Wrappers expected = new Wrappers(b, a);
    // WHEN/THEN
    then(actual).usingRecursiveComparison(recursiveComparisonConfiguration)
                .ignoringCollectionOrderInFields("values")
                .withEqualsForType((x, y) -> Math.abs(x - y) <= 0.05, Double.class)
                .isEqualTo(expected);
  }

  @Test
  void should_treat_class_cast_exception_as_comparison_difference() {
    // GIVEN
    Wrapper a = new Wrapper(Double.MAX_VALUE);
    Wrapper b = new Wrapper(Integer.MAX_VALUE);
    Wrappers actual = new Wrappers(a, b);
    Wrappers expected = new Wrappers(b, a);
    // WHEN/THEN
    then(actual).usingRecursiveComparison(recursiveComparisonConfiguration)
                .withComparatorForFields(new DoubleComparator(0.01), "values.value")
                .ignoringCollectionOrderInFields("values")
                .isEqualTo(expected);
  }

  @Test
  void should_not_handle_value_node_as_iterable() throws IOException {
    // GIVEN
    ObjectMapper om = new ObjectMapper();
    JsonNode actual = om.readTree("{\"someNotImportantValue\":1,\"importantValue\":\"10\"}");
    JsonNode expected = om.readTree("{\"someNotImportantValue\":10,\"importantValue\":\"1\"}");
    // WHEN/THEN
    ComparisonDifference difference1 = javaTypeDiff("_children.importantValue._value", "10", "1");
    ComparisonDifference difference2 = javaTypeDiff("_children.someNotImportantValue._value", 1, 10);
    compareRecursivelyFailsWithDifferences(actual, expected, difference1, difference2);
  }

  // issue #2459
  @Test
  void should_not_handle_object_node_as_iterable() throws IOException {
    // GIVEN
    ObjectMapper om = new ObjectMapper();
    JsonNode actual = om.readTree("{\"someNotImportantValue\":1,\"importantValue\":\"10\"}");
    JsonNode expected = om.readTree("{\"foo\":1,\"bar\":\"10\"}");
    // WHEN/THEN
    ComparisonDifference difference = diff("_children",
                                           mapOf(entry("importantValue", "10"), entry("someNotImportantValue", 1)),
                                           mapOf(entry("bar", "10"), entry("foo", 1)),
                                           ("The following keys were not found in the actual map value:%n  [\"foo\", \"bar\"]" +
                                            "%nThe following keys were present in the actual map value, but not in the expected map value:%n  [\"someNotImportantValue\", \"importantValue\"]").formatted());
    compareRecursivelyFailsWithDifferences(actual, expected, difference);
  }

  @Test
  void should_not_handle_jackson3_value_node_as_iterable() throws IOException {
    // GIVEN
    tools.jackson.databind.json.JsonMapper om = tools.jackson.databind.json.JsonMapper.builder().build();
<<<<<<< HEAD
    tools.jackson.databind.JsonNode actual = om.readTree("{\"someNotImportantValue\":1,\"importantValue\":\"10\"}");
    tools.jackson.databind.JsonNode expected = om.readTree("{\"someNotImportantValue\":10,\"importantValue\":\"1\"}");
=======
    tools.jackson.databind.JsonNode actual = om.readTree("""
        {"someNotImportantValue":1,"importantValue":"10"}""");
    tools.jackson.databind.JsonNode expected = om.readTree("""
        {"someNotImportantValue":10,"importantValue":"1"}""");
>>>>>>> 8f78205f
    // WHEN/THEN
    ComparisonDifference difference1 = javaTypeDiff("_children.importantValue._value", "10", "1");
    ComparisonDifference difference2 = javaTypeDiff("_children.someNotImportantValue._value", 1, 10);
    compareRecursivelyFailsWithDifferences(actual, expected, difference1, difference2);
  }

  // issue #2459
  @Test
  void should_not_handle_jackson3_object_node_as_iterable() throws IOException {
    // GIVEN
    tools.jackson.databind.json.JsonMapper om = tools.jackson.databind.json.JsonMapper.builder().build();
<<<<<<< HEAD
    tools.jackson.databind.JsonNode actual = om.readTree("{\"someNotImportantValue\":1,\"importantValue\":\"10\"}");
    tools.jackson.databind.JsonNode expected = om.readTree("{\"foo\":1,\"bar\":\"10\"}");
    // WHEN/THEN
    ComparisonDifference difference = diff("_children",
      mapOf(entry("importantValue", "10"), entry("someNotImportantValue", 1)),
      mapOf(entry("bar", "10"), entry("foo", 1)),
      ("The following keys were not found in the actual map value:%n  [\"foo\", \"bar\"]" +
        "%nThe following keys were present in the actual map value, but not in the expected map value:%n  [\"someNotImportantValue\", \"importantValue\"]").formatted());
=======
    tools.jackson.databind.JsonNode actual = om.readTree("""
        {"someNotImportantValue":1,"importantValue":"10"}""");
    tools.jackson.databind.JsonNode expected = om.readTree("""
        {"foo":1,"bar":"10"}""");
    // WHEN/THEN
    ComparisonDifference difference = diff("_children",
                                           mapOf(entry("importantValue", "10"), entry("someNotImportantValue", 1)),
                                           mapOf(entry("bar", "10"), entry("foo", 1)),
                                           ("The following keys were not found in the actual map value:%n  [\"foo\", \"bar\"]" +
                                            "%nThe following keys were present in the actual map value, but not in the expected map value:%n  [\"someNotImportantValue\", \"importantValue\"]").formatted());
>>>>>>> 8f78205f
    compareRecursivelyFailsWithDifferences(actual, expected, difference);
  }

  @Test
  void issue_2475_example_should_succeed() {
    then(issue2475Map()).usingRecursiveComparison(recursiveComparisonConfiguration)
                        .isEqualTo(issue2475Map());
  }

  private static Map<String, List<String>> issue2475Map() {
    Map<String, List<String>> map = newHashMap("VMP", list("OztNUFPcnceerHAppabgHT",
                                                           "IW",
                                                           "AfBSmPEYfOBwGzWHzQveOi",
                                                           "dSalYEgeHNTe",
                                                           "mXjwEZBxeimMiWrmRVePVAwWHtRXfqQyD",
                                                           "TGgLRwnPQUbZWFr",
                                                           "pQWceZdDmTXdyQXcJdB",
                                                           "ProMMnAnRXg"));
    map.put("Uko", list("pUisdBNIy",
                        "rfX",
                        "BagGdILqDLrNRfotwKqjCVNOJxSNoYKtSgBLMEJEJymhZjZvDuwvsqBiJuJpmvWOkiuSobCjRkeWVenaqIdlltsiUMPNtKcDMOAKiRRHHfikxUnOotnJFzNjwyYrcbkNBjxlvici",
                        "AR",
                        "dDvIHrhSxskuTvDSdUZwoUDdxFxxaxBWkTiprWPqSPZumdoHkvwPRrecqCLagzeeOjCuSufGwLoKATVaXfIPmjYsVfGuwlyEysXwWbVfPLgbVkaPaQdcVFQfADfDKEJeuQZlKKSsfuXICYWrmOGILeuqXKZyfEXHLnGILUcWmaVRRjrSjXXnHiTXYgdkrDeLEXZnAlbIEUYSblPqOaxuvpmOS"));
    return map;
  }

  static class Wrappers {
    @SuppressWarnings("unused")
    private final List<Wrapper> values;

    public Wrappers(Wrapper a, Wrapper b) {
      this.values = list(a, b);
    }
  }

  static class Wrapper {
    Object value;

    Wrapper(Object value) {
      this.value = value;
    }
  }

  public static class Container {
    private final Path path;

    public Container(String path) {
      this.path = Path.of(path);
    }

    public Path getPath() {
      return path;
    }
  }

  // https://github.com/assertj/assertj/issues/2928
  @ParameterizedTest(name = "class: {2}")
  @MethodSource
  void should_not_introspect_java_base_classes(Object actual, Object expected,
                                               @SuppressWarnings("unused") String testDescription) {
    assertThat(actual).usingRecursiveComparison(recursiveComparisonConfiguration)
                      .isEqualTo(expected);
  }

  private static Stream<Arguments> should_not_introspect_java_base_classes() throws Exception {

    return Stream.of(arguments(DatatypeFactory.newInstance().newXMLGregorianCalendar(),
                               DatatypeFactory.newInstance().newXMLGregorianCalendar(),
                               "com.sun.org.apache.xerces.internal.jaxp.datatype.XMLGregorianCalendarImpl"),
                     arguments(InetAddress.getByName("127.0.0.1"),
                               InetAddress.getByName("127.0.0.1"),
                               InetAddress.class.getName()));
  }

  // https://github.com/assertj/assertj/issues/2979

  static class Assignment {
    String assignmentName;
    String assignmentDescription;

    Assignment(String assignmentName, String assignmentDescription) {
      this.assignmentName = assignmentName;
      this.assignmentDescription = assignmentDescription;
    }
  }

  static class Owner {
    String id;
    String name;
    List<Assignment> assignments;

    Owner(String id, String name, List<Assignment> assignments) {
      this.id = id;
      this.name = name;
      this.assignments = assignments;
    }
  }

  public static List<Assignment> generateListOfAssignments(int size, String id) {
    return IntStream.range(0, size)
                    .mapToObj(i -> new Assignment(id, "Assignment " + id))
                    .collect(toList());
  }

  public static List<Owner> generateListOfOwners(int noOfOwners, int noOfAssignments, String id) {
    String ownerId = "owner" + id;
    String ownerName = "TestOwner " + id;
    return IntStream.range(0, noOfOwners)
                    .mapToObj(i -> new Owner(ownerId, ownerName, generateListOfAssignments(noOfAssignments, id)))
                    .collect(toList());
  }

  @Test
  @Disabled("just to check performance of the recursive comparison when using big collections")
  void performance_for_comparing_lots_of_similar_types() {
    // 100 owners with 50 assignments each
    List<Owner> actual = generateListOfOwners(50, 50, "1"); // 2500 assignment

    // 100 different owners with 50 different assignments each
    List<Owner> expected = generateListOfOwners(50, 50, "2"); // 2500 assignment

    // Recursive comparison logic
    RecursiveComparisonConfiguration config = new RecursiveComparisonConfiguration();
    // when uncommented, test is slow as we compare recursively 2500x2500 elements
    config.ignoreCollectionOrder(true);
    // config.ignoreCollectionOrderInFields();
    // config.setIntrospectionStrategy(ComparingFields.COMPARING_FIELDS);

    new RecursiveComparisonDifferenceCalculator().determineDifferences(actual, expected, config);
  }

  @Test
  void can_compare_deeply_nested_objects_in_reasonable_time() {
    Person p1a = new Person("Alice");
    Person p1b = new Person("Alice");
    Person p2a = new Person("Brian");
    Person p2b = new Person("Brian");
    Person p3a = new Person("Christina");
    Person p3b = new Person("Christina");
    Person p4a = new Person("David");
    Person p4b = new Person("David");
    Person p5a = new Person("Emily");
    Person p5b = new Person("Emily");
    Person p6a = new Person("Francisco");
    Person p6b = new Person("Francisco");
    Person p7a = new Person("Gabriella");
    Person p7b = new Person("Gabriella");
    Person p8a = new Person("Henry");
    Person p8b = new Person("Henry");
    Person p9a = new Person("Isabelle");
    Person p9b = new Person("Isabelle");
    Person p10a = new Person("Jackson");
    Person p10b = new Person("Jackson");
    Person p11a = new Person("Kimberly");
    Person p11b = new Person("Kimberly");
    Person p12a = new Person("Lucas");
    Person p12b = new Person("Lucas");
    Person p13a = new Person("Melissa");
    Person p13b = new Person("Melissa");
    Person p14a = new Person("Nathan");
    Person p14b = new Person("Nathan");
    Person p15a = new Person("Olivia");
    Person p15b = new Person("Olivia");
    Person p16a = new Person("Penelope");
    Person p16b = new Person("Penelope");
    Person p17a = new Person("Quentin");
    Person p17b = new Person("Quentin");
    Person p18a = new Person("Rebecca");
    Person p18b = new Person("Rebecca");
    Person p19a = new Person("Samuel");
    Person p19b = new Person("Samuel");
    Person p20a = new Person("Tanya");
    Person p20b = new Person("Tanya");
    Person p21a = new Person("Ursula");
    Person p21b = new Person("Ursula");
    Person p22a = new Person("Victor");
    Person p22b = new Person("Victor");
    Person p23a = new Person("Whitney");
    Person p23b = new Person("Whitney");
    Person p24a = new Person("Xavier");
    Person p24b = new Person("Xavier");
    Person p25a = new Person("Yasmine");
    Person p25b = new Person("Yasmine");
    Person p26a = new Person("Zachary");
    Person p26b = new Person("Zachary");
    p1a.neighbour = p2a;
    p1b.neighbour = p2b;
    p2a.neighbour = p3a;
    p2b.neighbour = p3b;
    p3a.neighbour = p4a;
    p3b.neighbour = p4b;
    p4a.neighbour = p5a;
    p4b.neighbour = p5b;
    p5a.neighbour = p6a;
    p5b.neighbour = p6b;
    p6a.neighbour = p7a;
    p6b.neighbour = p7b;
    p7a.neighbour = p8a;
    p7b.neighbour = p8b;
    p8a.neighbour = p9a;
    p8b.neighbour = p9b;
    p9a.neighbour = p10a;
    p9b.neighbour = p10b;
    p10a.neighbour = p11a;
    p10b.neighbour = p11b;
    p11a.neighbour = p12a;
    p11b.neighbour = p12b;
    p12a.neighbour = p13a;
    p12b.neighbour = p13b;
    p13a.neighbour = p14a;
    p13b.neighbour = p14b;
    p14a.neighbour = p15a;
    p14b.neighbour = p15b;
    p15a.neighbour = p16a;
    p15b.neighbour = p16b;
    p16a.neighbour = p17a;
    p16b.neighbour = p17b;
    p17a.neighbour = p18a;
    p17b.neighbour = p18b;
    p18a.neighbour = p19a;
    p18b.neighbour = p19b;
    p19a.neighbour = p20a;
    p19b.neighbour = p20b;

    // This fails at 15sec > 10sec on my 2021 Apple M1 Pro. Uncomment more references below to increase the time. Every
    // additional link roughly doubles the execution time.

    p20a.neighbour = p21a;
    p20b.neighbour = p21b;

    p21a.neighbour = p22a;
    p21b.neighbour = p22b;

    p22a.neighbour = p23a;
    p22b.neighbour = p23b;

    p23a.neighbour = p24a;
    p23b.neighbour = p24b;

    p24a.neighbour = p25a;
    p24b.neighbour = p25b;

    p25a.neighbour = p26a;
    p25b.neighbour = p26b;

    Stopwatch stopwatch = Stopwatch.createStarted();
    assertThat(p1a).usingRecursiveComparison(recursiveComparisonConfiguration).isEqualTo(p1b);
    assertThat(stopwatch.elapsed()).isLessThan(Duration.ofSeconds(10));
  }
}<|MERGE_RESOLUTION|>--- conflicted
+++ resolved
@@ -412,15 +412,10 @@
   void should_not_handle_jackson3_value_node_as_iterable() throws IOException {
     // GIVEN
     tools.jackson.databind.json.JsonMapper om = tools.jackson.databind.json.JsonMapper.builder().build();
-<<<<<<< HEAD
-    tools.jackson.databind.JsonNode actual = om.readTree("{\"someNotImportantValue\":1,\"importantValue\":\"10\"}");
-    tools.jackson.databind.JsonNode expected = om.readTree("{\"someNotImportantValue\":10,\"importantValue\":\"1\"}");
-=======
     tools.jackson.databind.JsonNode actual = om.readTree("""
         {"someNotImportantValue":1,"importantValue":"10"}""");
     tools.jackson.databind.JsonNode expected = om.readTree("""
         {"someNotImportantValue":10,"importantValue":"1"}""");
->>>>>>> 8f78205f
     // WHEN/THEN
     ComparisonDifference difference1 = javaTypeDiff("_children.importantValue._value", "10", "1");
     ComparisonDifference difference2 = javaTypeDiff("_children.someNotImportantValue._value", 1, 10);
@@ -432,16 +427,6 @@
   void should_not_handle_jackson3_object_node_as_iterable() throws IOException {
     // GIVEN
     tools.jackson.databind.json.JsonMapper om = tools.jackson.databind.json.JsonMapper.builder().build();
-<<<<<<< HEAD
-    tools.jackson.databind.JsonNode actual = om.readTree("{\"someNotImportantValue\":1,\"importantValue\":\"10\"}");
-    tools.jackson.databind.JsonNode expected = om.readTree("{\"foo\":1,\"bar\":\"10\"}");
-    // WHEN/THEN
-    ComparisonDifference difference = diff("_children",
-      mapOf(entry("importantValue", "10"), entry("someNotImportantValue", 1)),
-      mapOf(entry("bar", "10"), entry("foo", 1)),
-      ("The following keys were not found in the actual map value:%n  [\"foo\", \"bar\"]" +
-        "%nThe following keys were present in the actual map value, but not in the expected map value:%n  [\"someNotImportantValue\", \"importantValue\"]").formatted());
-=======
     tools.jackson.databind.JsonNode actual = om.readTree("""
         {"someNotImportantValue":1,"importantValue":"10"}""");
     tools.jackson.databind.JsonNode expected = om.readTree("""
@@ -452,7 +437,6 @@
                                            mapOf(entry("bar", "10"), entry("foo", 1)),
                                            ("The following keys were not found in the actual map value:%n  [\"foo\", \"bar\"]" +
                                             "%nThe following keys were present in the actual map value, but not in the expected map value:%n  [\"someNotImportantValue\", \"importantValue\"]").formatted());
->>>>>>> 8f78205f
     compareRecursivelyFailsWithDifferences(actual, expected, difference);
   }
 
