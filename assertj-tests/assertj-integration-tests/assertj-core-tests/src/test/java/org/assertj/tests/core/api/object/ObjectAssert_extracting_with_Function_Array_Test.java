--- conflicted
+++ resolved
@@ -107,16 +107,8 @@
     ObjectAssert<Employee> assertion = assertThat(luke).as("test description")
                                                        .withFailMessage("error message")
                                                        .withRepresentation(UNICODE_REPRESENTATION)
-<<<<<<< HEAD
-                                                       .usingComparator(AlwaysEqualComparator.ALWAYS_EQUALS)
-                                                       .usingComparatorForType(AlwaysEqualComparator.ALWAYS_EQUALS_STRING,
-=======
                                                        .usingComparator(ALWAYS_EQUALS)
-                                                       .usingComparatorForFields(ALWAYS_EQUALS_STRING,
-                                                                                 "foo")
-                                                       .usingComparatorForType(ALWAYS_EQUALS_STRING,
->>>>>>> 7461b681
-                                                                               String.class);
+                                                       .usingComparatorForType(ALWAYS_EQUALS_STRING, String.class);
     // WHEN
     AbstractListAssert<?, List<?>, Object, ObjectAssert<Object>> result = assertion.extracting(FIRST_NAME, Employee::getName);
     // THEN
