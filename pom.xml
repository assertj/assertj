<?xml version="1.0" encoding="UTF-8"?>
<project xmlns="http://maven.apache.org/POM/4.0.0" xmlns:xsi="http://www.w3.org/2001/XMLSchema-instance" xsi:schemaLocation="http://maven.apache.org/POM/4.0.0 http://maven.apache.org/maven-v4_0_0.xsd ">

  <modelVersion>4.0.0</modelVersion>
  <artifactId>assertj-core</artifactId>
  <version>3.7.0-SNAPSHOT</version>
  <packaging>bundle</packaging>
  <name>AssertJ fluent assertions</name>
  <description>Rich and fluent assertions for testing for Java</description>
  <inceptionYear>2014</inceptionYear>
  <parent>
    <groupId>org.assertj</groupId>
    <artifactId>assertj-parent-pom</artifactId>
    <version>2.1.5</version>
  </parent>
  <mailingLists>
    <mailingList>
      <name>AssertJ Group</name>
      <post>http://groups.google.com/group/assertj</post>
      <subscribe>http://groups.google.com/group/assertj</subscribe>
      <unsubscribe>http://groups.google.com/group/assertj</unsubscribe>
    </mailingList>
  </mailingLists>
  <scm>
    <developerConnection>scm:git:git@github.com:joel-costigliola/assertj-core.git</developerConnection>
    <connection>scm:git:git@github.com:joel-costigliola/assertj-core.git</connection>
    <url>git@github.com:joel-costigliola/assertj-core</url>
    <tag>HEAD</tag>
  </scm>
  <issueManagement>
    <system>github</system>
    <url>https://github.com/joel-costigliola/assertj-core/issues</url>
  </issueManagement>
  <properties>
    <additionalparam>-Xdoclint:none</additionalparam>
  </properties>
  <dependencies>
    <dependency>
      <groupId>junit</groupId>
      <artifactId>junit</artifactId>
      <scope>provided</scope>
      <optional>true</optional>
    </dependency>
    <dependency>
      <groupId>org.mockito</groupId>
      <artifactId>mockito-core</artifactId>
    </dependency>
    <dependency>
      <groupId>cglib</groupId>
      <artifactId>cglib-nodep</artifactId>
      <version>3.2.5</version>
      <optional>true</optional>
    </dependency>
    <dependency>
      <groupId>org.ow2.asm</groupId>
      <artifactId>asm</artifactId>
      <version>5.2</version>
      <optional>true</optional>
    </dependency>
    <!--
      NEEDED! Unlike File, a Path is not linked to the JRE's filesystem.

      In order to accurately test assertions, we need a decent JSR 203 implementation
      which lets us test our assertions. Right now, this is memoryfilesystem
      (https://github.com/marschall/memoryfilesystem).

      Another choice would be jimfs from Google (https://github.com/google/jimfs),
      but its support for reading/writing file attributes is not as complete as that
      of memoryfilesystem's.
    -->
    <dependency>
      <groupId>com.github.marschall</groupId>
      <artifactId>memoryfilesystem</artifactId>
      <version>0.8.0</version>
      <scope>test</scope>
    </dependency>
    <dependency>
      <groupId>com.tngtech.java</groupId>
      <artifactId>junit-dataprovider</artifactId>
      <version>1.12.0</version>
      <scope>test</scope>
    </dependency>
  </dependencies>
  <build>
    <plugins>
      <plugin>
        <groupId>org.apache.maven.plugins</groupId>
        <artifactId>maven-compiler-plugin</artifactId>
        <configuration>
          <source>1.8</source>
          <target>1.8</target>
          <encoding>${project.build.sourceEncoding}</encoding>
        </configuration>
      </plugin>
      <!-- to get jacoco report we need to set argLine in surefire, without this snippet the jacoco argLine is lost -->
      <plugin>
        <artifactId>maven-surefire-plugin</artifactId>
        <configuration>
          <argLine>${argLine}</argLine>
        </configuration>
      </plugin>
      <plugin>
        <groupId>org.apache.maven.plugins</groupId>
        <artifactId>maven-shade-plugin</artifactId>
        <version>2.4.3</version>
        <executions>
          <execution>
            <phase>package</phase>
            <goals>
              <goal>shade</goal>
            </goals>
            <configuration>
              <createDependencyReducedPom>true</createDependencyReducedPom>
              <relocations>
                <relocation>
                  <pattern>net.sf.cglib</pattern>
                  <shadedPattern>org.assertj.core.internal.cglib</shadedPattern>
                </relocation>
                <relocation>
                  <pattern>org.objectweb.asm</pattern>
                  <shadedPattern>org.assertj.core.internal.asm</shadedPattern>
                </relocation>
              </relocations>
            </configuration>
          </execution>
        </executions>
      </plugin>
      <!-- Unpack the shaded jar so that the maven-bundle-plugin can analyze the packages to import and to export -->
      <plugin>
        <groupId>org.apache.maven.plugins</groupId>
        <artifactId>maven-dependency-plugin</artifactId>
        <executions>
          <execution>
            <id>unpack-shade</id>
            <phase>package</phase>
            <goals>
              <goal>unpack</goal>
            </goals>
            <configuration>
              <artifactItems>
                <artifactItem>
                  <groupId>${project.groupId}</groupId>
                  <artifactId>${project.artifactId}</artifactId>
                  <version>${project.version}</version>
                </artifactItem>
              </artifactItems>
              <outputDirectory>${project.build.directory}/classes</outputDirectory>
            </configuration>
          </execution>
        </executions>
      </plugin>
      <plugin>
        <groupId>org.apache.felix</groupId>
        <artifactId>maven-bundle-plugin</artifactId>
        <version>3.0.1</version>
        <extensions>true</extensions>
        <configuration>
          <instructions>
            <Export-Package>org.assertj.core.*</Export-Package>
            <Bundle-RequiredExecutionEnvironment>JavaSE-1.8</Bundle-RequiredExecutionEnvironment>
            <_removeheaders>Bnd-LastModified</_removeheaders>
          </instructions>
          <niceManifest>true</niceManifest>
        </configuration>
      </plugin>
      <!-- generate jacoco report -->
      <plugin>
        <groupId>org.jacoco</groupId>
        <artifactId>jacoco-maven-plugin</artifactId>
        <version>0.7.9</version>
        <configuration>
<<<<<<< HEAD
          <skip>true</skip>
=======
          <excludes>
            <exclude>**/*cglib*/**</exclude>
          </excludes>
>>>>>>> 8b6615db
        </configuration>
        <executions>
          <execution>
            <id>check</id>
            <goals>
              <goal>check</goal>
            </goals>
            <configuration>
              <rules>
                <rule implementation="org.jacoco.maven.RuleConfiguration">
                  <element>BUNDLE</element>
                  <limits>
                    <limit implementation="org.jacoco.report.check.Limit">
                      <counter>CLASS</counter>
                      <value>COVEREDRATIO</value>
                      <minimum>0.99</minimum>
                    </limit>
                  </limits>
                </rule>
              </rules>
            </configuration>
          </execution>
        </executions>
      </plugin>
      <plugin>
        <groupId>org.apache.maven.plugins</groupId>
        <artifactId>maven-javadoc-plugin</artifactId>
        <configuration>
          <!-- (1) CSS file location -->
          <stylesheetfile>src/main/javadoc/assertj-javadoc.css</stylesheetfile>
          <!-- (2) Highlight Javascript file -->
          <top><![CDATA[
            <script src="http://cdn.jsdelivr.net/highlight.js/8.6/highlight.min.js"></script>
          ]]></top>
          <!-- init Highlight -->
          <footer><![CDATA[
            <script type="text/javascript">
              hljs.initHighlightingOnLoad();
            </script>
          ]]></footer>
        </configuration>
      </plugin>
    </plugins>
    <pluginManagement>
      <plugins>
        <!--This plugin's configuration is used to store Eclipse m2e settings only. It has no influence on the Maven build itself.-->
        <plugin>
          <groupId>org.eclipse.m2e</groupId>
          <artifactId>lifecycle-mapping</artifactId>
          <version>1.0.0</version>
          <configuration>
            <lifecycleMappingMetadata>
              <pluginExecutions>
                <pluginExecution>
                  <pluginExecutionFilter>
                    <groupId>com.mycila</groupId>
                    <artifactId>license-maven-plugin</artifactId>
                    <versionRange>[2.6,)</versionRange>
                    <goals>
                      <goal>format</goal>
                    </goals>
                  </pluginExecutionFilter>
                  <action>
                    <ignore />
                  </action>
                </pluginExecution>
              </pluginExecutions>
            </lifecycleMappingMetadata>
          </configuration>
        </plugin>
      </plugins>
    </pluginManagement>
  </build>
  <profiles>
    <profile>
      <id>java9</id>
      <activation>
        <jdk>9</jdk>
      </activation>
      <properties>
        <!-- allow tests to access private fields/methods of java.base classes via reflection -->
        <argLine>--add-opens java.base/java.util=ALL-UNNAMED --add-opens java.base/java.io=ALL-UNNAMED --add-opens java.base/java.math=ALL-UNNAMED</argLine>
      </properties>
    </profile>
  </profiles>
</project><|MERGE_RESOLUTION|>--- conflicted
+++ resolved
@@ -169,13 +169,6 @@
         <artifactId>jacoco-maven-plugin</artifactId>
         <version>0.7.9</version>
         <configuration>
-<<<<<<< HEAD
-          <skip>true</skip>
-=======
-          <excludes>
-            <exclude>**/*cglib*/**</exclude>
-          </excludes>
->>>>>>> 8b6615db
         </configuration>
         <executions>
           <execution>
