--- conflicted
+++ resolved
@@ -26,10 +26,7 @@
 import java.nio.file.DirectoryStream;
 import java.nio.file.SecureDirectoryStream;
 import java.util.ArrayList;
-<<<<<<< HEAD
 import java.util.Arrays;
-=======
->>>>>>> e2cc4659
 import java.util.List;
 import java.util.UUID;
 import java.util.concurrent.TimeUnit;
@@ -275,7 +272,7 @@
     // GIVEN
     int elementsPerArray = 200;
     List<int[]> numbers = new ArrayList<>();
-    for (int i = 0; i < 1 << 18; i++) {
+    for (int i = 0; i < 32000; i++) {
       numbers.add(new int[elementsPerArray]);
     }
     // WHEN
