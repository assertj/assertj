--- conflicted
+++ resolved
@@ -47,13 +47,13 @@
   }
 
   @Test
-  void invoke_api_like_user() {
+  protected void invoke_api_like_user() {
     assertThat(map("key1", "value1", "key2", "value2")).contains(entry("key2", "value2"));
-<<<<<<< HEAD
+
   }
 
   @Test
-  void should_pass_contains_values() {
+  protected void should_pass_contains_values() {
     // GIVEN
     Map<Object, Object> map = new HashMap<>();
     map.put("key1", "value1");
@@ -63,7 +63,7 @@
   }
 
   @Test
-  void should_pass_contains_values_after_casting() {
+  protected void should_pass_contains_values_after_casting() {
     // GIVEN
     Map<Object, Object> map = new HashMap<>();
     map.put("key1", "value1");
@@ -73,7 +73,7 @@
   }
 
   @Test
-  void should_pass_not_allowed_casting() {
+  protected void should_pass_not_allowed_casting() {
     // GIVEN
     Map<Object, Object> map = new HashMap<>();
     map.put("key1", 1);
@@ -81,7 +81,5 @@
     // THEN
     Throwable thrown = catchThrowable(() -> assertThat(map).values(String.class));
     assertThat(thrown).isInstanceOf(ClassCastException.class);
-=======
->>>>>>> 1b4b273f
   }
 }