/*
 * Licensed under the Apache License, Version 2.0 (the "License"); you may not use this file except in compliance with
 * the License. You may obtain a copy of the License at
 *
 * http://www.apache.org/licenses/LICENSE-2.0
 *
 * Unless required by applicable law or agreed to in writing, software distributed under the License is distributed on
 * an "AS IS" BASIS, WITHOUT WARRANTIES OR CONDITIONS OF ANY KIND, either express or implied. See the License for the
 * specific language governing permissions and limitations under the License.
 *
 * Copyright 2012-2024 the original author or authors.
 */
package org.assertj.core.api;

import static java.util.concurrent.CompletableFuture.completedFuture;
import static org.assertj.core.api.Assertions.entry;
import static org.assertj.core.api.Assertions.within;
<<<<<<< HEAD
import static org.assertj.core.api.BDDAssertions.from;
import static org.assertj.core.api.BDDAssertions.then;
=======
>>>>>>> d5eba81f
import static org.assertj.core.api.InstanceOfAssertFactories.ARRAY;
import static org.assertj.core.api.InstanceOfAssertFactories.ARRAY_2D;
import static org.assertj.core.api.InstanceOfAssertFactories.ATOMIC_BOOLEAN;
import static org.assertj.core.api.InstanceOfAssertFactories.ATOMIC_INTEGER;
import static org.assertj.core.api.InstanceOfAssertFactories.ATOMIC_INTEGER_ARRAY;
import static org.assertj.core.api.InstanceOfAssertFactories.ATOMIC_INTEGER_FIELD_UPDATER;
import static org.assertj.core.api.InstanceOfAssertFactories.ATOMIC_LONG;
import static org.assertj.core.api.InstanceOfAssertFactories.ATOMIC_LONG_ARRAY;
import static org.assertj.core.api.InstanceOfAssertFactories.ATOMIC_LONG_FIELD_UPDATER;
import static org.assertj.core.api.InstanceOfAssertFactories.ATOMIC_MARKABLE_REFERENCE;
import static org.assertj.core.api.InstanceOfAssertFactories.ATOMIC_REFERENCE;
import static org.assertj.core.api.InstanceOfAssertFactories.ATOMIC_REFERENCE_ARRAY;
import static org.assertj.core.api.InstanceOfAssertFactories.ATOMIC_REFERENCE_FIELD_UPDATER;
import static org.assertj.core.api.InstanceOfAssertFactories.ATOMIC_STAMPED_REFERENCE;
import static org.assertj.core.api.InstanceOfAssertFactories.BIG_DECIMAL;
import static org.assertj.core.api.InstanceOfAssertFactories.BIG_INTEGER;
import static org.assertj.core.api.InstanceOfAssertFactories.BOOLEAN;
import static org.assertj.core.api.InstanceOfAssertFactories.BOOLEAN_2D_ARRAY;
import static org.assertj.core.api.InstanceOfAssertFactories.BOOLEAN_ARRAY;
import static org.assertj.core.api.InstanceOfAssertFactories.BYTE;
import static org.assertj.core.api.InstanceOfAssertFactories.BYTE_2D_ARRAY;
import static org.assertj.core.api.InstanceOfAssertFactories.BYTE_ARRAY;
import static org.assertj.core.api.InstanceOfAssertFactories.CHARACTER;
import static org.assertj.core.api.InstanceOfAssertFactories.CHAR_2D_ARRAY;
import static org.assertj.core.api.InstanceOfAssertFactories.CHAR_ARRAY;
import static org.assertj.core.api.InstanceOfAssertFactories.CHAR_SEQUENCE;
import static org.assertj.core.api.InstanceOfAssertFactories.CLASS;
import static org.assertj.core.api.InstanceOfAssertFactories.COLLECTION;
import static org.assertj.core.api.InstanceOfAssertFactories.COMPLETABLE_FUTURE;
import static org.assertj.core.api.InstanceOfAssertFactories.COMPLETION_STAGE;
import static org.assertj.core.api.InstanceOfAssertFactories.DATE;
import static org.assertj.core.api.InstanceOfAssertFactories.DOUBLE;
import static org.assertj.core.api.InstanceOfAssertFactories.DOUBLE_2D_ARRAY;
import static org.assertj.core.api.InstanceOfAssertFactories.DOUBLE_ARRAY;
import static org.assertj.core.api.InstanceOfAssertFactories.DOUBLE_PREDICATE;
import static org.assertj.core.api.InstanceOfAssertFactories.DOUBLE_STREAM;
import static org.assertj.core.api.InstanceOfAssertFactories.DURATION;
import static org.assertj.core.api.InstanceOfAssertFactories.FILE;
import static org.assertj.core.api.InstanceOfAssertFactories.FLOAT;
import static org.assertj.core.api.InstanceOfAssertFactories.FLOAT_2D_ARRAY;
import static org.assertj.core.api.InstanceOfAssertFactories.FLOAT_ARRAY;
import static org.assertj.core.api.InstanceOfAssertFactories.FUTURE;
import static org.assertj.core.api.InstanceOfAssertFactories.INPUT_STREAM;
import static org.assertj.core.api.InstanceOfAssertFactories.INSTANT;
import static org.assertj.core.api.InstanceOfAssertFactories.INTEGER;
import static org.assertj.core.api.InstanceOfAssertFactories.INT_2D_ARRAY;
import static org.assertj.core.api.InstanceOfAssertFactories.INT_ARRAY;
import static org.assertj.core.api.InstanceOfAssertFactories.INT_PREDICATE;
import static org.assertj.core.api.InstanceOfAssertFactories.INT_STREAM;
import static org.assertj.core.api.InstanceOfAssertFactories.ITERABLE;
import static org.assertj.core.api.InstanceOfAssertFactories.ITERATOR;
import static org.assertj.core.api.InstanceOfAssertFactories.LIST;
import static org.assertj.core.api.InstanceOfAssertFactories.LOCAL_DATE;
import static org.assertj.core.api.InstanceOfAssertFactories.LOCAL_DATE_TIME;
import static org.assertj.core.api.InstanceOfAssertFactories.LOCAL_TIME;
import static org.assertj.core.api.InstanceOfAssertFactories.LONG;
import static org.assertj.core.api.InstanceOfAssertFactories.LONG_2D_ARRAY;
import static org.assertj.core.api.InstanceOfAssertFactories.LONG_ADDER;
import static org.assertj.core.api.InstanceOfAssertFactories.LONG_ARRAY;
import static org.assertj.core.api.InstanceOfAssertFactories.LONG_PREDICATE;
import static org.assertj.core.api.InstanceOfAssertFactories.LONG_STREAM;
import static org.assertj.core.api.InstanceOfAssertFactories.MAP;
import static org.assertj.core.api.InstanceOfAssertFactories.MATCHER;
import static org.assertj.core.api.InstanceOfAssertFactories.OFFSET_DATE_TIME;
import static org.assertj.core.api.InstanceOfAssertFactories.OFFSET_TIME;
import static org.assertj.core.api.InstanceOfAssertFactories.OPTIONAL;
import static org.assertj.core.api.InstanceOfAssertFactories.OPTIONAL_DOUBLE;
import static org.assertj.core.api.InstanceOfAssertFactories.OPTIONAL_INT;
import static org.assertj.core.api.InstanceOfAssertFactories.OPTIONAL_LONG;
import static org.assertj.core.api.InstanceOfAssertFactories.PATH;
import static org.assertj.core.api.InstanceOfAssertFactories.PERIOD;
import static org.assertj.core.api.InstanceOfAssertFactories.PREDICATE;
import static org.assertj.core.api.InstanceOfAssertFactories.SET;
import static org.assertj.core.api.InstanceOfAssertFactories.SHORT;
import static org.assertj.core.api.InstanceOfAssertFactories.SHORT_2D_ARRAY;
import static org.assertj.core.api.InstanceOfAssertFactories.SHORT_ARRAY;
import static org.assertj.core.api.InstanceOfAssertFactories.SPLITERATOR;
import static org.assertj.core.api.InstanceOfAssertFactories.STREAM;
import static org.assertj.core.api.InstanceOfAssertFactories.STRING;
import static org.assertj.core.api.InstanceOfAssertFactories.STRING_BUFFER;
import static org.assertj.core.api.InstanceOfAssertFactories.STRING_BUILDER;
import static org.assertj.core.api.InstanceOfAssertFactories.TEMPORAL;
import static org.assertj.core.api.InstanceOfAssertFactories.THROWABLE;
import static org.assertj.core.api.InstanceOfAssertFactories.URI_TYPE;
import static org.assertj.core.api.InstanceOfAssertFactories.URL_TYPE;
import static org.assertj.core.api.InstanceOfAssertFactories.YEAR_MONTH;
import static org.assertj.core.api.InstanceOfAssertFactories.ZONED_DATE_TIME;
import static org.assertj.core.api.InstanceOfAssertFactories.array;
import static org.assertj.core.api.InstanceOfAssertFactories.array2D;
import static org.assertj.core.api.InstanceOfAssertFactories.atomicIntegerFieldUpdater;
import static org.assertj.core.api.InstanceOfAssertFactories.atomicLongFieldUpdater;
import static org.assertj.core.api.InstanceOfAssertFactories.atomicMarkableReference;
import static org.assertj.core.api.InstanceOfAssertFactories.atomicReference;
import static org.assertj.core.api.InstanceOfAssertFactories.atomicReferenceArray;
import static org.assertj.core.api.InstanceOfAssertFactories.atomicReferenceFieldUpdater;
import static org.assertj.core.api.InstanceOfAssertFactories.atomicStampedReference;
import static org.assertj.core.api.InstanceOfAssertFactories.collection;
import static org.assertj.core.api.InstanceOfAssertFactories.comparable;
import static org.assertj.core.api.InstanceOfAssertFactories.completableFuture;
import static org.assertj.core.api.InstanceOfAssertFactories.completionStage;
import static org.assertj.core.api.InstanceOfAssertFactories.future;
import static org.assertj.core.api.InstanceOfAssertFactories.iterable;
import static org.assertj.core.api.InstanceOfAssertFactories.iterator;
import static org.assertj.core.api.InstanceOfAssertFactories.list;
import static org.assertj.core.api.InstanceOfAssertFactories.map;
import static org.assertj.core.api.InstanceOfAssertFactories.optional;
import static org.assertj.core.api.InstanceOfAssertFactories.predicate;
import static org.assertj.core.api.InstanceOfAssertFactories.set;
<<<<<<< HEAD
import static org.assertj.core.api.InstanceOfAssertFactories.spliterator;
=======
>>>>>>> d5eba81f
import static org.assertj.core.api.InstanceOfAssertFactories.stream;
import static org.assertj.core.api.InstanceOfAssertFactories.throwable;
import static org.assertj.core.api.InstanceOfAssertFactories.type;
import static org.assertj.core.test.Maps.mapOf;
import static org.junit.jupiter.params.provider.Arguments.arguments;
import static org.mockito.Mockito.mock;
import static org.mockito.Mockito.verify;

import java.io.ByteArrayInputStream;
import java.io.File;
import java.io.InputStream;
import java.lang.reflect.ParameterizedType;
import java.lang.reflect.Type;
import java.math.BigDecimal;
import java.math.BigInteger;
import java.net.MalformedURLException;
import java.net.URI;
import java.net.URL;
import java.nio.file.Path;
import java.nio.file.Paths;
import java.time.Duration;
import java.time.Instant;
import java.time.LocalDate;
import java.time.LocalDateTime;
import java.time.LocalTime;
import java.time.OffsetDateTime;
import java.time.OffsetTime;
import java.time.Period;
import java.time.YearMonth;
import java.time.ZonedDateTime;
import java.time.temporal.ChronoUnit;
import java.time.temporal.Temporal;
import java.util.Collection;
import java.util.Date;
import java.util.Iterator;
import java.util.List;
import java.util.Map;
import java.util.Objects;
import java.util.Optional;
import java.util.OptionalDouble;
import java.util.OptionalInt;
import java.util.OptionalLong;
import java.util.Set;
import java.util.Spliterator;
import java.util.concurrent.CompletableFuture;
import java.util.concurrent.CompletionStage;
import java.util.concurrent.Future;
import java.util.concurrent.atomic.AtomicBoolean;
import java.util.concurrent.atomic.AtomicInteger;
import java.util.concurrent.atomic.AtomicIntegerArray;
import java.util.concurrent.atomic.AtomicIntegerFieldUpdater;
import java.util.concurrent.atomic.AtomicLong;
import java.util.concurrent.atomic.AtomicLongArray;
import java.util.concurrent.atomic.AtomicLongFieldUpdater;
import java.util.concurrent.atomic.AtomicMarkableReference;
import java.util.concurrent.atomic.AtomicReference;
import java.util.concurrent.atomic.AtomicReferenceArray;
import java.util.concurrent.atomic.AtomicReferenceFieldUpdater;
import java.util.concurrent.atomic.AtomicStampedReference;
import java.util.concurrent.atomic.LongAdder;
import java.util.function.DoublePredicate;
import java.util.function.Function;
import java.util.function.IntPredicate;
import java.util.function.LongPredicate;
import java.util.function.Predicate;
import java.util.regex.Matcher;
import java.util.regex.Pattern;
import java.util.stream.DoubleStream;
import java.util.stream.IntStream;
import java.util.stream.LongStream;
import java.util.stream.Stream;

import org.assertj.core.api.AssertFactory.ValueProvider;
import org.assertj.core.util.Lists;
import org.assertj.core.util.Sets;
import org.assertj.core.util.Strings;
import org.junit.jupiter.api.Test;
import org.junit.jupiter.params.ParameterizedTest;
import org.junit.jupiter.params.provider.Arguments;
import org.junit.jupiter.params.provider.MethodSource;

/**
 * @author Stefano Cordio
 */
class InstanceOfAssertFactoriesTest {

  @Test
  void predicate_factory_createAssert_should_create_predicate_assertions() {
    // GIVEN
    Object value = (Predicate<Object>) Objects::isNull;
    // WHEN
    PredicateAssert<Object> result = PREDICATE.createAssert(value);
    // THEN
    result.accepts((Object) null);
  }

  @Test
  void predicate_typed_factory_createAssert_should_create_predicate_typed_assertions() {
    // GIVEN
    Object value = (Predicate<String>) Strings::isNullOrEmpty;
    // WHEN
    PredicateAssert<String> result = predicate(String.class).createAssert(value);
    // THEN
    result.accepts("");
  }

  @Test
  void int_predicate_factory_createAssert_should_create_int_predicate_assertions() {
    // GIVEN
    Object value = (IntPredicate) i -> i == 0;
    // WHEN
    IntPredicateAssert result = INT_PREDICATE.createAssert(value);
    // THEN
    result.accepts(0);
  }

  @Test
  void long_predicate_factory_createAssert_should_create_long_predicate_assertions() {
    // GIVEN
    Object value = (LongPredicate) l -> l == 0L;
    // WHEN
    LongPredicateAssert result = LONG_PREDICATE.createAssert(value);
    // THEN
    result.accepts(0L);
  }

  @Test
  void double_predicate_factory_createAssert_should_create_double_predicate_assertions() {
    // GIVEN
    Object value = (DoublePredicate) d -> d == 0.0;
    // WHEN
    DoublePredicateAssert result = DOUBLE_PREDICATE.createAssert(value);
    // THEN
    result.accepts(0.0);
  }

  @Test
  void completable_future_factory_createAssert_should_create_completable_future_assertions() {
    // GIVEN
    Object value = completedFuture("done");
    // WHEN
    CompletableFutureAssert<Object> result = COMPLETABLE_FUTURE.createAssert(value);
    // THEN
    result.isDone();
  }

  @Test
  void completable_future_typed_factory_createAssert_should_create_completable_future_typed_assertions() {
    // GIVEN
    Object value = completedFuture("done");
    // WHEN
    CompletableFutureAssert<String> result = completableFuture(String.class).createAssert(value);
    // THEN
    result.isDone();
  }

  @Test
  void completion_stage_factory_createAssert_should_create_completable_future_assertions() {
    // GIVEN
    Object value = completedFuture("done");
    // WHEN
    CompletableFutureAssert<Object> result = COMPLETION_STAGE.createAssert(value);
    // THEN
    result.isDone();
  }

  @Test
  void completion_stage_typed_factory_createAssert_should_create_completable_future_typed_assertions() {
    // GIVEN
    Object value = completedFuture("done");
    // WHEN
    CompletableFutureAssert<String> result = completionStage(String.class).createAssert(value);
    // THEN
    result.isDone();
  }

  @Test
  void optional_factory_createAssert_should_create_optional_assertions() {
    // GIVEN
    Object value = Optional.of("something");
    // WHEN
    OptionalAssert<Object> result = OPTIONAL.createAssert(value);
    // THEN
    result.isPresent();
  }

  @Test
  void optional_typed_factory_createAssert_should_create_optional_typed_assertions() {
    // GIVEN
    Object value = Optional.of("something");
    // WHEN
    OptionalAssert<String> result = optional(String.class).createAssert(value);
    // THEN
    result.isPresent();
  }

  @Test
  void optional_double_factory_createAssert_should_create_optional_double_assertions() {
    // GIVEN
    Object value = OptionalDouble.of(0.0);
    // WHEN
    OptionalDoubleAssert result = OPTIONAL_DOUBLE.createAssert(value);
    // THEN
    result.isPresent();
  }

  @Test
  void optional_int_factory_createAssert_should_create_optional_int_assertions() {
    // GIVEN
    Object value = OptionalInt.of(0);
    // WHEN
    OptionalIntAssert result = OPTIONAL_INT.createAssert(value);
    // THEN
    result.isPresent();
  }

  @Test
  void optional_long_factory_createAssert_should_create_optional_long_assertions() {
    // GIVEN
    Object value = OptionalLong.of(0L);
    // WHEN
    OptionalLongAssert result = OPTIONAL_LONG.createAssert(value);
    // THEN
    result.isPresent();
  }

  @Test
  void matcher_factory_createAssert_should_create_matcher_assertions() {
    // GIVEN
    Object value = Pattern.compile("a*").matcher("aaa");
    // WHEN
    MatcherAssert result = MATCHER.createAssert(value);
    // THEN
    result.matches();
  }

  @Test
  void big_decimal_factory_createAssert_should_create_big_decimal_assertions() {
    // GIVEN
    Object value = BigDecimal.valueOf(0.0);
    // WHEN
    AbstractBigDecimalAssert<?> result = BIG_DECIMAL.createAssert(value);
    // THEN
    result.isEqualTo("0.0");
  }

  @Test
  void big_integer_factory_createAssert_should_create_big_integer_assertions() {
    // GIVEN
    Object value = BigInteger.valueOf(0L);
    // WHEN
    AbstractBigIntegerAssert<?> result = BIG_INTEGER.createAssert(value);
    // THEN
    result.isEqualTo(0L);
  }

  @Test
  void uri_type_factory_createAssert_should_create_uri_assertions() {
    // GIVEN
    Object value = URI.create("http://localhost");
    // WHEN
    AbstractUriAssert<?> result = URI_TYPE.createAssert(value);
    // THEN
    result.hasHost("localhost");
  }

  @Test
  void url_type_factory_createAssert_should_create_url_assertions() throws MalformedURLException {
    // GIVEN
    Object value = new URL("http://localhost");
    // WHEN
    AbstractUrlAssert<?> result = URL_TYPE.createAssert(value);
    // THEN
    result.hasHost("localhost");
  }

  @Test
  void boolean_factory_createAssert_should_create_boolean_assertions() {
    // GIVEN
    Object value = true;
    // WHEN
    AbstractBooleanAssert<?> result = BOOLEAN.createAssert(value);
    // THEN
    result.isTrue();
  }

  @Test
  void boolean_array_factory_createAssert_should_create_boolean_array_assertions() {
    // GIVEN
    Object value = new boolean[] { true, false };
    // WHEN
    AbstractBooleanArrayAssert<?> result = BOOLEAN_ARRAY.createAssert(value);
    // THEN
    result.containsExactly(true, false);
  }

  @Test
  void boolean_2d_array_factory_createAssert_should_create_boolean_2d_array_assertions() {
    // GIVEN
    Object value = new boolean[][] { { true, false }, { false, true } };
    // WHEN
    Boolean2DArrayAssert result = BOOLEAN_2D_ARRAY.createAssert(value);
    // THEN
    result.hasDimensions(2, 2);
  }

  @Test
  void byte_factory_createAssert_should_create_byte_assertions() {
    // GIVEN
    Object value = (byte) 0;
    // WHEN
    AbstractByteAssert<?> result = BYTE.createAssert(value);
    // THEN
    result.isEqualTo((byte) 0);
  }

  @Test
  void byte_array_factory_createAssert_should_create_byte_array_assertions() {
    // GIVEN
    Object value = new byte[] { 0, 1 };
    // WHEN
    AbstractByteArrayAssert<?> result = BYTE_ARRAY.createAssert(value);
    // THEN
    result.containsExactly(0, 1);
  }

  @Test
  void byte_2d_array_factory_createAssert_should_create_byte_2d_array_assertions() {
    // GIVEN
    Object value = new byte[][] { { 0, 1 }, { 2, 3 } };
    // WHEN
    Byte2DArrayAssert result = BYTE_2D_ARRAY.createAssert(value);
    // THEN
    result.hasDimensions(2, 2);
  }

  @Test
  void character_factory_createAssert_should_create_character_assertions() {
    // GIVEN
    Object value = 'a';
    // WHEN
    AbstractCharacterAssert<?> result = CHARACTER.createAssert(value);
    // THEN
    result.isLowerCase();
  }

  @Test
  void char_array_factory_createAssert_should_create_char_array_assertions() {
    // GIVEN
    Object value = new char[] { 'a', 'b' };
    // WHEN
    AbstractCharArrayAssert<?> result = CHAR_ARRAY.createAssert(value);
    // THEN
    result.doesNotHaveDuplicates();
  }

  @Test
  void char_2d_array_factory_createAssert_should_create_char_2d_array_assertions() {
    // GIVEN
    Object value = new char[][] { { 'a', 'b' }, { 'c', 'd' } };
    // WHEN
    Char2DArrayAssert result = CHAR_2D_ARRAY.createAssert(value);
    // THEN
    result.hasDimensions(2, 2);
  }

  @Test
  void class_factory_createAssert_should_create_class_assertions() {
    // GIVEN
    Object value = Function.class;
    // WHEN
    ClassAssert result = CLASS.createAssert(value);
    // THEN
    result.hasAnnotations(FunctionalInterface.class);
  }

  @Test
  void double_factory_createAssert_should_create_double_assertions() {
    // GIVEN
    Object value = 0.0;
    // WHEN
    AbstractDoubleAssert<?> result = DOUBLE.createAssert(value);
    // THEN
    result.isZero();
  }

  @Test
  void double_array_factory_createAssert_should_create_double_array_assertions() {
    // GIVEN
    Object value = new double[] { 0.0, 1.0 };
    // WHEN
    AbstractDoubleArrayAssert<?> result = DOUBLE_ARRAY.createAssert(value);
    // THEN
    result.containsExactly(0.0, 1.0);
  }

  @Test
  void double_2d_array_factory_createAssert_should_create_double_2d_array_assertions() {
    // GIVEN
    Object value = new double[][] { { 0.0, 1.0 }, { 2.0, 3.0 } };
    // WHEN
    Double2DArrayAssert result = DOUBLE_2D_ARRAY.createAssert(value);
    // THEN
    result.hasDimensions(2, 2);
  }

  @Test
  void file_factory_createAssert_should_create_file_assertions() {
    // GIVEN
    Object value = new File("random-file-which-does-not-exist");
    // WHEN
    AbstractFileAssert<?> result = FILE.createAssert(value);
    // THEN
    result.doesNotExist();
  }

  @Test
  void future_factory_createAssert_should_create_future_assertions() {
    // GIVEN
    Object value = mock(Future.class);
    // WHEN
    FutureAssert<Object> result = FUTURE.createAssert(value);
    // THEN
    result.isNotDone();
  }

  @Test
  void future_typed_factory_createAssert_should_create_future_typed_assertions() {
    // GIVEN
    Object value = mock(Future.class);
    // WHEN
    FutureAssert<String> result = future(String.class).createAssert(value);
    // THEN
    result.isNotDone();
  }

  @Test
  void input_stream_factory_createAssert_should_create_input_stream_assertions() {
    // GIVEN
    Object value = new ByteArrayInputStream("stream".getBytes());
    // WHEN
    AbstractInputStreamAssert<?, ?> result = INPUT_STREAM.createAssert(value);
    // THEN
    result.hasContent("stream");
  }

  @Test
  void float_factory_createAssert_should_create_float_assertions() {
    // GIVEN
    Object value = 0.0f;
    // WHEN
    AbstractFloatAssert<?> result = FLOAT.createAssert(value);
    // THEN
    result.isZero();
  }

  @Test
  void float_array_factory_createAssert_should_create_float_array_assertions() {
    // GIVEN
    Object value = new float[] { 0.0f, 1.0f };
    // WHEN
    AbstractFloatArrayAssert<?> result = FLOAT_ARRAY.createAssert(value);
    // THEN
    result.containsExactly(0.0f, 1.0f);
  }

  @Test
  void float_2d_array_factory_createAssert_should_create_float_2d_array_assertions() {
    // GIVEN
    Object value = new float[][] { { 0.0f, 1.0f }, { 2.0f, 3.0f } };
    // WHEN
    Float2DArrayAssert result = FLOAT_2D_ARRAY.createAssert(value);
    // THEN
    result.hasDimensions(2, 2);
  }

  @Test
  void integer_factory_createAssert_should_create_integer_assertions() {
    // GIVEN
    Object value = 0;
    // WHEN
    AbstractIntegerAssert<?> result = INTEGER.createAssert(value);
    // THEN
    result.isZero();
  }

  @Test
  void int_array_factory_createAssert_should_create_int_array_assertions() {
    // GIVEN
    Object value = new int[] { 0, 1 };
    // WHEN
    AbstractIntArrayAssert<?> result = INT_ARRAY.createAssert(value);
    // THEN
    result.containsExactly(0, 1);
  }

  @Test
  void int_2d_array_factory_createAssert_should_create_int_2d_array_assertions() {
    // GIVEN
    Object value = new int[][] { { 0, 1 }, { 2, 3 } };
    // WHEN
    Int2DArrayAssert result = INT_2D_ARRAY.createAssert(value);
    // THEN
    result.hasDimensions(2, 2);
  }

  @Test
  void long_factory_createAssert_should_create_long_assertions() {
    // GIVEN
    Object value = 0L;
    // WHEN
    AbstractLongAssert<?> result = LONG.createAssert(value);
    // THEN
    result.isZero();
  }

  @Test
  void long_array_factory_createAssert_should_create_long_array_assertions() {
    // GIVEN
    Object value = new long[] { 0L, 1L };
    // WHEN
    AbstractLongArrayAssert<?> result = LONG_ARRAY.createAssert(value);
    // THEN
    result.containsExactly(0, 1);
  }

  @Test
  void long_2d_array_factory_createAssert_should_create_long_2d_array_assertions() {
    // GIVEN
    Object value = new long[][] { { 0L, 1L }, { 2L, 3L } };
    // WHEN
    Long2DArrayAssert result = LONG_2D_ARRAY.createAssert(value);
    // THEN
    result.hasDimensions(2, 2);
  }

  @Test
  void type_factory_createAssert_should_create_object_typed_assertions() {
    // GIVEN
    Object value = "string";
    // WHEN
    ObjectAssert<String> result = type(String.class).createAssert(value);
    // THEN
    result.extracting(String::isEmpty).isEqualTo(false);
  }

  @Test
  void array_factory_createAssert_should_create_array_assertions() {
    // GIVEN
    Object value = new Object[] { 0, "" };
    // WHEN
    ObjectArrayAssert<Object> result = ARRAY.createAssert(value);
    // THEN
    result.containsExactly(0, "");
  }

  @Test
  void array_typed_factory_createAssert_should_create_array_typed_assertions() {
    // GIVEN
    Object value = new Integer[] { 0, 1 };
    // WHEN
    ObjectArrayAssert<Integer> result = array(Integer[].class).createAssert(value);
    // THEN
    result.containsExactly(0, 1);
  }

  @Test
  void array_2d_factory_createAssert_should_create_2d_array_assertions() {
    // GIVEN
    Object value = new Object[][] { { 0, "" }, { 3.0, 'b' } };
    // WHEN
    Object2DArrayAssert<Object> result = ARRAY_2D.createAssert(value);
    // THEN
    result.hasDimensions(2, 2);
  }

  @Test
  void array_2d_typed_factory_createAssert_should_create_2d_array_typed_assertions() {
    // GIVEN
    Object value = new Integer[][] { { 0, 1 }, { 2, 3 } };
    // WHEN
    Object2DArrayAssert<Integer> result = array2D(Integer[][].class).createAssert(value);
    // THEN
    result.hasDimensions(2, 2);
  }

  @Test
  void short_factory_createAssert_should_create_short_assertions() {
    // GIVEN
    Object value = (short) 0;
    // WHEN
    AbstractShortAssert<?> result = SHORT.createAssert(value);
    // THEN
    result.isZero();
  }

  @Test
  void short_array_factory_createAssert_should_create_short_array_assertions() {
    // GIVEN
    Object value = new short[] { 0, 1 };
    // WHEN
    AbstractShortArrayAssert<?> result = SHORT_ARRAY.createAssert(value);
    // THEN
    result.containsExactly((short) 0, (short) 1);
  }

  @Test
  void short_2d_array_factory_createAssert_should_create_short_2d_array_assertions() {
    // GIVEN
    Object value = new short[][] { { 0, 1 }, { 2, 3 } };
    // WHEN
    Short2DArrayAssert result = SHORT_2D_ARRAY.createAssert(value);
    // THEN
    result.hasDimensions(2, 2);
  }

  @Test
  void date_factory_createAssert_should_create_date_assertions() {
    // GIVEN
    Object value = new Date();
    // WHEN
    AbstractDateAssert<?> result = DATE.createAssert(value);
    // THEN
    result.isBeforeOrEqualTo(new Date());
  }

  @Test
  void temporal_factory_createAssert_should_create_temporal_assertions() {
    // GIVEN
    Object value = ZonedDateTime.now();
    // WHEN
    TemporalAssert result = TEMPORAL.createAssert(value);
    // THEN
    result.isCloseTo(ZonedDateTime.now(), within(10, ChronoUnit.SECONDS));
  }

  @Test
  void zoned_date_time_factory_createAssert_should_create_zoned_date_time_assertions() {
    // GIVEN
    Object value = ZonedDateTime.now();
    // WHEN
    AbstractZonedDateTimeAssert<?> result = ZONED_DATE_TIME.createAssert(value);
    // THEN
    result.isBeforeOrEqualTo(ZonedDateTime.now());
  }

  @Test
  void local_date_time_factory_createAssert_should_create_local_date_time_assertions() {
    // GIVEN
    Object value = LocalDateTime.now();
    // WHEN
    AbstractLocalDateTimeAssert<?> result = LOCAL_DATE_TIME.createAssert(value);
    // THEN
    result.isBeforeOrEqualTo(LocalDateTime.now());
  }

  @Test
  void offset_date_time_factory_createAssert_should_create_offset_date_time_assertions() {
    // GIVEN
    Object value = OffsetDateTime.now();
    // WHEN
    AbstractOffsetDateTimeAssert<?> result = OFFSET_DATE_TIME.createAssert(value);
    // THEN
    result.isBeforeOrEqualTo(OffsetDateTime.now());
  }

  @Test
  void offset_time_factory_createAssert_should_create_offset_time_assertions() {
    // GIVEN
    Object value = OffsetTime.now();
    // WHEN
    AbstractOffsetTimeAssert<?> result = OFFSET_TIME.createAssert(value);
    // THEN
    result.isBeforeOrEqualTo(OffsetTime.now());
  }

  @Test
  void local_time_factory_createAssert_should_create_local_time_assertions() {
    // GIVEN
    Object value = LocalTime.now();
    // WHEN
    AbstractLocalTimeAssert<?> result = LOCAL_TIME.createAssert(value);
    // THEN
    result.isBeforeOrEqualTo(LocalTime.now());
  }

  @Test
  void local_date_factory_createAssert_should_create_local_date_assertions() {
    // GIVEN
    Object value = LocalDate.now();
    // WHEN
    AbstractLocalDateAssert<?> result = LOCAL_DATE.createAssert(value);
    // THEN
    result.isBeforeOrEqualTo(LocalDate.now());
  }

  @Test
  void year_month_factory_createAssert_should_create_year_month_assertions() {
    // GIVEN
    Object value = YearMonth.now();
    // WHEN
    AbstractYearMonthAssert<?> result = YEAR_MONTH.createAssert(value);
    // THEN
    result.isBeforeOrEqualTo(YearMonth.now());
  }

  @Test
  void instant_factory_createAssert_should_create_instant_assertions() {
    // GIVEN
    Object value = Instant.now();
    // WHEN
    AbstractInstantAssert<?> result = INSTANT.createAssert(value);
    // THEN
    result.isBeforeOrEqualTo(Instant.now());
  }

  @Test
  void duration_factory_createAssert_should_create_duration_assertions() {
    // GIVEN
    Object value = Duration.ofHours(10);
    // WHEN
    AbstractDurationAssert<?> result = DURATION.createAssert(value);
    // THEN
    result.isPositive();
  }

  @Test
  void period_factory_createAssert_should_create_period_assertions() {
    // GIVEN
    Object value = Period.of(1, 1, 1);
    // WHEN
    AbstractPeriodAssert<?> result = PERIOD.createAssert(value);
    // THEN
    result.hasDays(1);
  }

  @Test
  void atomic_boolean_factory_createAssert_should_create_atomic_boolean_assertions() {
    // GIVEN
    Object value = new AtomicBoolean();
    // WHEN
    AtomicBooleanAssert result = ATOMIC_BOOLEAN.createAssert(value);
    // THEN
    result.isFalse();
  }

  @Test
  void atomic_integer_factory_createAssert_should_create_atomic_integer_assertions() {
    // GIVEN
    Object value = new AtomicInteger();
    // WHEN
    AtomicIntegerAssert result = ATOMIC_INTEGER.createAssert(value);
    // THEN
    result.hasValue(0);
  }

  @Test
  void atomic_integer_array_factory_createAssert_should_create_atomic_integer_array_assertions() {
    // GIVEN
    Object value = new AtomicIntegerArray(new int[] { 0, 1 });
    // WHEN
    AtomicIntegerArrayAssert result = ATOMIC_INTEGER_ARRAY.createAssert(value);
    // THEN
    result.containsExactly(0, 1);
  }

  @Test
  void atomic_integer_field_updater_factory_createAssert_should_create_atomic_integer_field_updater_assertions() {
    // GIVEN
    Object value = AtomicIntegerFieldUpdater.newUpdater(VolatileFieldContainer.class, "intField");
    // WHEN
    AtomicIntegerFieldUpdaterAssert<Object> result = ATOMIC_INTEGER_FIELD_UPDATER.createAssert(value);
    // THEN
    result.hasValue(0, new VolatileFieldContainer());
  }

  @Test
  void atomic_integer_field_updater_typed_factory_createAssert_should_create_atomic_integer_field_updater_typed_assertions() {
    // GIVEN
    Object value = AtomicIntegerFieldUpdater.newUpdater(VolatileFieldContainer.class, "intField");
    // WHEN
    AtomicIntegerFieldUpdaterAssert<VolatileFieldContainer> result = atomicIntegerFieldUpdater(VolatileFieldContainer.class).createAssert(value);
    // THEN
    result.hasValue(0, new VolatileFieldContainer());
  }

  @Test
  void long_adder_factory_createAssert_should_create_long_adder_assertions() {
    // GIVEN
    Object value = new LongAdder();
    // WHEN
    LongAdderAssert result = LONG_ADDER.createAssert(value);
    // THEN
    result.hasValue(0L);
  }

  @Test
  void atomic_long_factory_createAssert_should_create_atomic_long_assertions() {
    // GIVEN
    Object value = new AtomicLong();
    // WHEN
    AtomicLongAssert result = ATOMIC_LONG.createAssert(value);
    // THEN
    result.hasValue(0L);
  }

  @Test
  void atomic_long_array_factory_createAssert_should_create_atomic_long_array_assertions() {
    // GIVEN
    Object value = new AtomicLongArray(new long[] { 0L, 1L });
    // WHEN
    AtomicLongArrayAssert result = ATOMIC_LONG_ARRAY.createAssert(value);
    // THEN
    result.containsExactly(0L, 1L);
  }

  @Test
  void atomic_long_field_updater_factory_createAssert_should_create_atomic_long_field_updater_assertions() {
    // GIVEN
    Object value = AtomicLongFieldUpdater.newUpdater(VolatileFieldContainer.class, "longField");
    // WHEN
    AtomicLongFieldUpdaterAssert<Object> result = ATOMIC_LONG_FIELD_UPDATER.createAssert(value);
    // THEN
    result.hasValue(0L, new VolatileFieldContainer());
  }

  @Test
  void atomic_long_field_updater_typed_factory_createAssert_should_create_atomic_long_field_updater_typed_assertions() {
    // GIVEN
    Object value = AtomicLongFieldUpdater.newUpdater(VolatileFieldContainer.class, "longField");
    // WHEN
    AtomicLongFieldUpdaterAssert<VolatileFieldContainer> result = atomicLongFieldUpdater(VolatileFieldContainer.class).createAssert(value);
    // THEN
    result.hasValue(0L, new VolatileFieldContainer());
  }

  @Test
  void atomic_reference_factory_createAssert_should_create_atomic_reference_assertions() {
    // GIVEN
    Object value = new AtomicReference<>();
    // WHEN
    AtomicReferenceAssert<Object> result = ATOMIC_REFERENCE.createAssert(value);
    // THEN
    result.hasValue(null);
  }

  @Test
  void atomic_reference_typed_factory_createAssert_should_create_atomic_reference_typed_assertions() {
    // GIVEN
    Object value = new AtomicReference<>(0);
    // WHEN
    AtomicReferenceAssert<Integer> result = atomicReference(Integer.class).createAssert(value);
    // THEN
    result.hasValue(0);
  }

  @Test
  void atomic_reference_array_factory_createAssert_should_create_atomic_reference_array_assertions() {
    // GIVEN
    Object value = new AtomicReferenceArray<>(new Object[] { 0, "" });
    // WHEN
    AtomicReferenceArrayAssert<Object> result = ATOMIC_REFERENCE_ARRAY.createAssert(value);
    // THEN
    result.containsExactly(0, "");
  }

  @Test
  void atomic_reference_array_typed_factory_createAssert_should_create_atomic_reference_array_typed_assertions() {
    // GIVEN
    Object value = new AtomicReferenceArray<>(new Integer[] { 0, 1 });
    // WHEN
    AtomicReferenceArrayAssert<Integer> result = atomicReferenceArray(Integer.class).createAssert(value);
    // THEN
    result.containsExactly(0, 1);
  }

  @Test
  void atomic_reference_field_updater_factory_createAssert_should_create_atomic_reference_field_updater_assertions() {
    // GIVEN
    Object value = AtomicReferenceFieldUpdater.newUpdater(VolatileFieldContainer.class, String.class, "stringField");
    // WHEN
    AtomicReferenceFieldUpdaterAssert<Object, Object> result = ATOMIC_REFERENCE_FIELD_UPDATER.createAssert(value);
    // THEN
    result.hasValue(null, new VolatileFieldContainer());
  }

  @Test
  void atomic_reference_field_updater_typed_factory_createAssert_should_create_atomic_reference_field_updater_typed_assertions() {
    // GIVEN
    Object value = AtomicReferenceFieldUpdater.newUpdater(VolatileFieldContainer.class, String.class, "stringField");
    // WHEN
    AtomicReferenceFieldUpdaterAssert<String, VolatileFieldContainer> result = atomicReferenceFieldUpdater(String.class,
                                                                                                           VolatileFieldContainer.class).createAssert(value);
    // THEN
    result.hasValue(null, new VolatileFieldContainer());
  }

  @Test
  void atomic_markable_reference_factory_createAssert_should_create_atomic_markable_reference_assertions() {
    // GIVEN
    Object value = new AtomicMarkableReference<>(null, false);
    // WHEN
    AtomicMarkableReferenceAssert<Object> result = ATOMIC_MARKABLE_REFERENCE.createAssert(value);
    // THEN
    result.hasReference(null);
  }

  @Test
  void atomic_markable_reference_typed_factory_createAssert_should_create_atomic_markable_reference_typed_assertions() {
    // GIVEN
    Object value = new AtomicMarkableReference<>(0, false);
    // WHEN
    AtomicMarkableReferenceAssert<Integer> result = atomicMarkableReference(Integer.class).createAssert(value);
    // THEN
    result.hasReference(0);
  }

  @Test
  void atomic_stamped_reference_factory_createAssert_should_create_atomic_stamped_reference_assertions() {
    // GIVEN
    Object value = new AtomicStampedReference<>(null, 0);
    // WHEN
    AtomicStampedReferenceAssert<Object> result = ATOMIC_STAMPED_REFERENCE.createAssert(value);
    // THEN
    result.hasReference(null);
  }

  @Test
  void atomic_stamped_reference_typed_factory_createAssert_should_create_atomic_stamped_reference_typed_assertions() {
    // GIVEN
    Object value = new AtomicStampedReference<>(0, 0);
    // WHEN
    AtomicStampedReferenceAssert<Integer> result = atomicStampedReference(Integer.class).createAssert(value);
    // THEN
    result.hasReference(0);
  }

  @Test
  void throwable_factory_createAssert_should_create_throwable_assertions() {
    // GIVEN
    Object value = new RuntimeException("message");
    // WHEN
    AbstractThrowableAssert<?, ? extends Throwable> result = THROWABLE.createAssert(value);
    // THEN
    result.hasMessage("message");
  }

  @Test
  void throwable_typed_factory_createAssert_should_create_throwable_typed_assertions() {
    // GIVEN
    Object value = new RuntimeException("message");
    // WHEN
    AbstractThrowableAssert<?, RuntimeException> result = throwable(RuntimeException.class).createAssert(value);
    // THEN
    result.hasMessage("message");
  }

  @Test
  void char_sequence_factory_createAssert_should_create_char_sequence_assertions() {
    // GIVEN
    Object value = "string";
    // WHEN
    AbstractCharSequenceAssert<?, ? extends CharSequence> result = CHAR_SEQUENCE.createAssert(value);
    // THEN
    result.startsWith("str");
  }

  @Test
  void string_builder_factory_createAssert_should_create_char_sequence_assertions() {
    // GIVEN
    Object value = new StringBuilder("string");
    // WHEN
    AbstractCharSequenceAssert<?, ? extends CharSequence> result = STRING_BUILDER.createAssert(value);
    // THEN
    result.startsWith("str");
  }

  @Test
  void string_buffer_factory_createAssert_should_create_char_sequence_assertions() {
    // GIVEN
    Object value = new StringBuffer("string");
    // WHEN
    AbstractCharSequenceAssert<?, ? extends CharSequence> result = STRING_BUFFER.createAssert(value);
    // THEN
    result.startsWith("str");
  }

  @Test
  void string_factory_createAssert_should_create_string_assertions() {
    // GIVEN
    Object value = "string";
    // WHEN
    AbstractStringAssert<?> result = STRING.createAssert(value);
    // THEN
    result.startsWith("str");
  }

  @Test
  void iterable_factory_createAssert_should_create_iterable_assertions() {
    // GIVEN
    Object value = Lists.list("Homer", "Marge", "Bart", "Lisa", "Maggie");
    // WHEN
    IterableAssert<Object> result = ITERABLE.createAssert(value);
    // THEN
    result.contains("Bart", "Lisa");
  }

  @Test
  void iterable_typed_factory_createAssert_should_create_iterable_typed_assertions() {
    // GIVEN
    Object value = Lists.list("Homer", "Marge", "Bart", "Lisa", "Maggie");
    // WHEN
    IterableAssert<String> result = iterable(String.class).createAssert(value);
    // THEN
    result.contains("Bart", "Lisa");
  }

  @Test
  void iterator_factory_createAssert_should_create_iterator_assertions() {
    // GIVEN
    Object value = Lists.list("Homer", "Marge", "Bart", "Lisa", "Maggie").iterator();
    // WHEN
    IteratorAssert<Object> result = ITERATOR.createAssert(value);
    // THEN
    result.hasNext();
  }

  @Test
  void iterator_typed_factory_createAssert_should_create_iterator_typed_assertions() {
    // GIVEN
    Object value = Lists.list("Homer", "Marge", "Bart", "Lisa", "Maggie").iterator();
    // WHEN
    IteratorAssert<String> result = iterator(String.class).createAssert(value);
    // THEN
    result.hasNext();
  }

  @Test
  void collection_factory_createAssert_should_create_collection_assertions() {
    // GIVEN
    Object value = Lists.list("Homer", "Marge", "Bart", "Lisa", "Maggie");
    // WHEN
    AbstractCollectionAssert<?, Collection<?>, Object, ObjectAssert<Object>> result = COLLECTION.createAssert(value);
    // THEN
    result.contains("Bart", "Lisa");
  }

  @Test
  void collection_typed_factory_createAssert_should_create_collection_typed_assertions() {
    // GIVEN
    Object value = Lists.list("Homer", "Marge", "Bart", "Lisa", "Maggie");
    // WHEN
    AbstractCollectionAssert<?, Collection<? extends String>, String, ObjectAssert<String>> result = collection(String.class).createAssert(value);
    // THEN
    result.contains("Bart", "Lisa");
  }

  @Test
  void set_factory_createAssert_should_create_collection_assertions() {
    // GIVEN
    Object value = Sets.set("Homer", "Marge", "Bart", "Lisa", "Maggie");
    // WHEN
    AbstractCollectionAssert<?, Collection<?>, Object, ObjectAssert<Object>> result = SET.createAssert(value);
    // THEN
    result.contains("Bart", "Lisa");
  }

  @Test
  void set_typed_factory_createAssert_should_create_collection_typed_assertions() {
    // GIVEN
    Object value = Sets.set("Homer", "Marge", "Bart", "Lisa", "Maggie");
    // WHEN
    AbstractCollectionAssert<?, Collection<? extends String>, String, ObjectAssert<String>> result = set(String.class).createAssert(value);
    // THEN
    result.contains("Bart", "Lisa");
  }

  @Test
  void list_factory_createAssert_should_create_list_assertions() {
    // GIVEN
    Object value = Lists.list("Homer", "Marge", "Bart", "Lisa", "Maggie");
    // WHEN
    ListAssert<Object> result = LIST.createAssert(value);
    // THEN
    result.contains("Bart", "Lisa");
  }

  @Test
  void list_typed_factory_createAssert_should_create_typed_list_assertions() {
    // GIVEN
    Object value = Lists.list("Homer", "Marge", "Bart", "Lisa", "Maggie");
    // WHEN
    ListAssert<String> result = list(String.class).createAssert(value);
    // THEN
    result.contains("Bart", "Lisa");
  }

  @Test
  void stream_factory_createAssert_should_create_list_assertions() {
    // GIVEN
    Object value = Stream.of(1, 2, 3);
    // WHEN
    ListAssert<Object> result = STREAM.createAssert(value);
    // THEN
    result.containsExactly(1, 2, 3);
  }

  @Test
  void stream_typed_factory_createAssert_should_create_typed_list_typed_assertions() {
    // GIVEN
    Object value = Stream.of(1, 2, 3);
    // WHEN
    ListAssert<Integer> result = stream(Integer.class).createAssert(value);
    // THEN
    result.containsExactly(1, 2, 3);
  }

  @Test
  void double_stream_factory_createAssert_should_create_double_list_assertions() {
    // GIVEN
    Object value = DoubleStream.of(1.0, 2.0, 3.0);
    // WHEN
    ListAssert<Double> result = DOUBLE_STREAM.createAssert(value);
    // THEN
    result.containsExactly(1.0, 2.0, 3.0);
  }

  @Test
  void long_stream_factory_createAssert_should_create_long_list_assertions() {
    // GIVEN
    Object value = LongStream.of(1L, 2L, 3L);
    // WHEN
    ListAssert<Long> result = LONG_STREAM.createAssert(value);
    // THEN
    result.containsExactly(1L, 2L, 3L);
  }

  @Test
  void int_stream_factory_createAssert_should_create_int_list_assertions() {
    // GIVEN
    Object value = IntStream.of(1, 2, 3);
    // WHEN
    ListAssert<Integer> result = INT_STREAM.createAssert(value);
    // THEN
    result.containsExactly(1, 2, 3);
  }

  @Test
  void path_factory_createAssert_should_create_path_assertions() {
    // GIVEN
    Object value = Paths.get("random-file-which-does-not-exist");
    // WHEN
    AbstractPathAssert<?> result = PATH.createAssert(value);
    // THEN
    result.doesNotExist();
  }

  @Test
  void spliterator_factory_createAssert_should_create_spliterator_assertions() {
    // GIVEN
    Object value = Stream.of(1, 2).spliterator();
    // WHEN
    SpliteratorAssert<Object> result = SPLITERATOR.createAssert(value);
    // THEN
    result.hasCharacteristics(Spliterator.SIZED);
  }

  @Test
  void map_factory_createAssert_should_create_map_assertions() {
    // GIVEN
    Object value = mapOf(entry("key", "value"));
    // WHEN
    MapAssert<Object, Object> result = MAP.createAssert(value);
    // THEN
    result.containsExactly(entry("key", "value"));
  }

  @Test
  void map_typed_factory_createAssert_should_create_map_typed_assertions() {
    // GIVEN
    Object value = mapOf(entry("key", "value"));
    // WHEN
    MapAssert<String, String> result = map(String.class, String.class).createAssert(value);
    // THEN
    result.containsExactly(entry("key", "value"));
  }

  @Test
  void comparable_factory_createAssert_should_create_comparable_assertions() {
    // GIVEN
    Object value = 0;
    // WHEN
    AbstractComparableAssert<?, Integer> result = comparable(Integer.class).createAssert(value);
    // THEN
    result.isEqualByComparingTo(0);
  }

  @SuppressWarnings("unused")
  private static class VolatileFieldContainer {

    volatile int intField;
    volatile long longField;
    volatile String stringField;

  }

  @ParameterizedTest
  @MethodSource({
      "nonParameterizedFactories",
      "parameterizedFactories"
  })
  void getRawClass(InstanceOfAssertFactory<?, ?> underTest, Class<?> rawClass) {
    // WHEN
    Class<?> result = underTest.getRawClass();
    // THEN
    then(result).isEqualTo(rawClass);
  }

  @ParameterizedTest
  @MethodSource("nonParameterizedFactories")
  void createAssert_with_ValueProvider_for_non_parameterized_factories(InstanceOfAssertFactory<?, ?> underTest, Class<?> rawClass) {
    // GIVEN
    ValueProvider<?> valueProvider = mock();
    // WHEN
    underTest.createAssert(valueProvider);
    // THEN
    verify(valueProvider).apply(rawClass);
  }

  @ParameterizedTest
  @MethodSource("nonParameterizedFactories")
  void getType_for_non_parameterized_factories(InstanceOfAssertFactory<?, ?> underTest, Class<?> rawClass) {
    // WHEN
    Type type = underTest.getType();
    // THEN
    then(type).isEqualTo(rawClass);
  }

  @ParameterizedTest
  @MethodSource("parameterizedFactories")
  void getType_for_parameterized_factories(InstanceOfAssertFactory<?, ?> underTest, Class<?> rawClass, Class<?>[] typeArguments) {
    // WHEN
    Type type = underTest.getType();
    // THEN
    then(type).asInstanceOf(type(ParameterizedType.class))
              .returns(typeArguments, from(ParameterizedType::getActualTypeArguments))
              .returns(rawClass, from(ParameterizedType::getRawType))
              .returns(null, from(ParameterizedType::getOwnerType));
  }

  static Stream<Arguments> nonParameterizedFactories() {
    return Stream.of(arguments(ARRAY, Object[].class),
                     arguments(ARRAY_2D, Object[][].class),
                     arguments(ATOMIC_BOOLEAN, AtomicBoolean.class),
                     arguments(ATOMIC_INTEGER, AtomicInteger.class),
                     arguments(ATOMIC_INTEGER_ARRAY, AtomicIntegerArray.class),
                     arguments(ATOMIC_LONG, AtomicLong.class),
                     arguments(ATOMIC_LONG_ARRAY, AtomicLongArray.class),
                     arguments(BIG_DECIMAL, BigDecimal.class),
                     arguments(BIG_INTEGER, BigInteger.class),
                     arguments(BOOLEAN, Boolean.class),
                     arguments(BOOLEAN_2D_ARRAY, boolean[][].class),
                     arguments(BOOLEAN_ARRAY, boolean[].class),
                     arguments(BYTE, Byte.class),
                     arguments(BYTE_2D_ARRAY, byte[][].class),
                     arguments(BYTE_ARRAY, byte[].class),
                     arguments(CHAR_2D_ARRAY, char[][].class),
                     arguments(CHAR_ARRAY, char[].class),
                     arguments(CHAR_SEQUENCE, CharSequence.class),
                     arguments(CHARACTER, Character.class),
                     arguments(CLASS, Class.class),
                     arguments(DATE, Date.class),
                     arguments(DOUBLE, Double.class),
                     arguments(DOUBLE_2D_ARRAY, double[][].class),
                     arguments(DOUBLE_ARRAY, double[].class),
                     arguments(DOUBLE_PREDICATE, DoublePredicate.class),
                     arguments(DOUBLE_STREAM, DoubleStream.class),
                     arguments(DURATION, Duration.class),
                     arguments(FILE, File.class),
                     arguments(FLOAT, Float.class),
                     arguments(FLOAT_2D_ARRAY, float[][].class),
                     arguments(FLOAT_ARRAY, float[].class),
                     arguments(INPUT_STREAM, InputStream.class),
                     arguments(INSTANT, Instant.class),
                     arguments(INT_2D_ARRAY, int[][].class),
                     arguments(INT_ARRAY, int[].class),
                     arguments(INT_PREDICATE, IntPredicate.class),
                     arguments(INT_STREAM, IntStream.class),
                     arguments(INTEGER, Integer.class),
                     arguments(LOCAL_DATE, LocalDate.class),
                     arguments(LOCAL_DATE_TIME, LocalDateTime.class),
                     arguments(LOCAL_TIME, LocalTime.class),
                     arguments(LONG, Long.class),
                     arguments(LONG_2D_ARRAY, long[][].class),
                     arguments(LONG_ADDER, LongAdder.class),
                     arguments(LONG_ARRAY, long[].class),
                     arguments(LONG_PREDICATE, LongPredicate.class),
                     arguments(LONG_STREAM, LongStream.class),
                     arguments(MATCHER, Matcher.class),
                     arguments(OFFSET_DATE_TIME, OffsetDateTime.class),
                     arguments(OFFSET_TIME, OffsetTime.class),
                     arguments(OPTIONAL_DOUBLE, OptionalDouble.class),
                     arguments(OPTIONAL_INT, OptionalInt.class),
                     arguments(OPTIONAL_LONG, OptionalLong.class),
                     arguments(PATH, Path.class),
                     arguments(PERIOD, Period.class),
                     arguments(SHORT, Short.class),
                     arguments(SHORT_2D_ARRAY, short[][].class),
                     arguments(SHORT_ARRAY, short[].class),
                     arguments(STRING, String.class),
                     arguments(STRING_BUFFER, StringBuffer.class),
                     arguments(STRING_BUILDER, StringBuilder.class),
                     arguments(TEMPORAL, Temporal.class),
                     arguments(THROWABLE, Throwable.class),
                     arguments(URI_TYPE, URI.class),
                     arguments(URL_TYPE, URL.class),
                     arguments(YEAR_MONTH, YearMonth.class),
                     arguments(ZONED_DATE_TIME, ZonedDateTime.class),
                     arguments(array(String[].class), String[].class),
                     arguments(array2D(String[][].class), String[][].class),
                     arguments(comparable(Integer.class), Integer.class),
                     arguments(throwable(RuntimeException.class), RuntimeException.class),
                     arguments(type(String.class), String.class));
  }

  static Stream<Arguments> parameterizedFactories() {
    return Stream.of(arguments(ATOMIC_INTEGER_FIELD_UPDATER, AtomicIntegerFieldUpdater.class, classes(Object.class)),
                     arguments(ATOMIC_LONG_FIELD_UPDATER, AtomicLongFieldUpdater.class, classes(Object.class)),
                     arguments(ATOMIC_MARKABLE_REFERENCE, AtomicMarkableReference.class, classes(Object.class)),
                     arguments(ATOMIC_REFERENCE, AtomicReference.class, classes(Object.class)),
                     arguments(ATOMIC_REFERENCE_ARRAY, AtomicReferenceArray.class, classes(Object.class)),
                     arguments(ATOMIC_REFERENCE_FIELD_UPDATER, AtomicReferenceFieldUpdater.class,
                               classes(Object.class, Object.class)),
                     arguments(ATOMIC_STAMPED_REFERENCE, AtomicStampedReference.class, classes(Object.class)),
                     arguments(COLLECTION, Collection.class, classes(Object.class)),
                     arguments(COMPLETABLE_FUTURE, CompletableFuture.class, classes(Object.class)),
                     arguments(COMPLETION_STAGE, CompletionStage.class, classes(Object.class)),
                     arguments(FUTURE, Future.class, classes(Object.class)),
                     arguments(ITERABLE, Iterable.class, classes(Object.class)),
                     arguments(ITERATOR, Iterator.class, classes(Object.class)),
                     arguments(LIST, List.class, classes(Object.class)),
                     arguments(MAP, Map.class, classes(Object.class, Object.class)),
                     arguments(OPTIONAL, Optional.class, classes(Object.class)),
                     arguments(PREDICATE, Predicate.class, classes(Object.class)),
                     arguments(SET, Set.class, classes(Object.class)),
                     arguments(SPLITERATOR, Spliterator.class, classes(Object.class)),
                     arguments(STREAM, Stream.class, classes(Object.class)),
                     arguments(atomicIntegerFieldUpdater(VolatileFieldContainer.class), AtomicIntegerFieldUpdater.class,
                               classes(VolatileFieldContainer.class)),
                     arguments(atomicLongFieldUpdater(VolatileFieldContainer.class), AtomicLongFieldUpdater.class,
                               classes(VolatileFieldContainer.class)),
                     arguments(atomicMarkableReference(Integer.class), AtomicMarkableReference.class, classes(Integer.class)),
                     arguments(atomicReference(Integer.class), AtomicReference.class, classes(Integer.class)),
                     arguments(atomicReferenceArray(Integer.class), AtomicReferenceArray.class, classes(Integer.class)),
                     arguments(atomicReferenceFieldUpdater(String.class, VolatileFieldContainer.class),
                               AtomicReferenceFieldUpdater.class,
                               classes(String.class, VolatileFieldContainer.class)),
                     arguments(atomicStampedReference(Integer.class), AtomicStampedReference.class, classes(Integer.class)),
                     arguments(collection(String.class), Collection.class, classes(String.class)),
                     arguments(completableFuture(String.class), CompletableFuture.class, classes(String.class)),
                     arguments(completionStage(String.class), CompletionStage.class, classes(String.class)),
                     arguments(future(String.class), Future.class, classes(String.class)),
                     arguments(iterable(String.class), Iterable.class, classes(String.class)),
                     arguments(iterator(String.class), Iterator.class, classes(String.class)),
                     arguments(list(String.class), List.class, classes(String.class)),
                     arguments(map(String.class, String.class), Map.class, classes(String.class, String.class)),
                     arguments(optional(String.class), Optional.class, classes(String.class)),
                     arguments(predicate(String.class), Predicate.class, classes(String.class)),
                     arguments(set(String.class), Set.class, classes(String.class)),
                     arguments(spliterator(String.class), Spliterator.class, classes(String.class)),
                     arguments(stream(String.class), Stream.class, classes(String.class)));
  }

  private static Class<?>[] classes(Class<?>... classes) {
    return classes;
  }

}<|MERGE_RESOLUTION|>--- conflicted
+++ resolved
@@ -15,11 +15,8 @@
 import static java.util.concurrent.CompletableFuture.completedFuture;
 import static org.assertj.core.api.Assertions.entry;
 import static org.assertj.core.api.Assertions.within;
-<<<<<<< HEAD
 import static org.assertj.core.api.BDDAssertions.from;
 import static org.assertj.core.api.BDDAssertions.then;
-=======
->>>>>>> d5eba81f
 import static org.assertj.core.api.InstanceOfAssertFactories.ARRAY;
 import static org.assertj.core.api.InstanceOfAssertFactories.ARRAY_2D;
 import static org.assertj.core.api.InstanceOfAssertFactories.ATOMIC_BOOLEAN;
@@ -128,10 +125,7 @@
 import static org.assertj.core.api.InstanceOfAssertFactories.optional;
 import static org.assertj.core.api.InstanceOfAssertFactories.predicate;
 import static org.assertj.core.api.InstanceOfAssertFactories.set;
-<<<<<<< HEAD
 import static org.assertj.core.api.InstanceOfAssertFactories.spliterator;
-=======
->>>>>>> d5eba81f
 import static org.assertj.core.api.InstanceOfAssertFactories.stream;
 import static org.assertj.core.api.InstanceOfAssertFactories.throwable;
 import static org.assertj.core.api.InstanceOfAssertFactories.type;
@@ -1352,7 +1346,8 @@
 
   @ParameterizedTest
   @MethodSource("nonParameterizedFactories")
-  void createAssert_with_ValueProvider_for_non_parameterized_factories(InstanceOfAssertFactory<?, ?> underTest, Class<?> rawClass) {
+  void createAssert_with_ValueProvider_for_non_parameterized_factories(InstanceOfAssertFactory<?, ?> underTest,
+                                                                       Class<?> rawClass) {
     // GIVEN
     ValueProvider<?> valueProvider = mock();
     // WHEN
