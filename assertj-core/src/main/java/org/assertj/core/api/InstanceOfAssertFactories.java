/*
 * Licensed under the Apache License, Version 2.0 (the "License"); you may not use this file except in compliance with
 * the License. You may obtain a copy of the License at
 *
 * http://www.apache.org/licenses/LICENSE-2.0
 *
 * Unless required by applicable law or agreed to in writing, software distributed under the License is distributed on
 * an "AS IS" BASIS, WITHOUT WARRANTIES OR CONDITIONS OF ANY KIND, either express or implied. See the License for the
 * specific language governing permissions and limitations under the License.
 *
 * Copyright 2012-2024 the original author or authors.
 */
package org.assertj.core.api;

import java.io.File;
import java.io.InputStream;
import java.math.BigDecimal;
import java.math.BigInteger;
import java.net.URI;
import java.net.URL;
import java.nio.file.Path;
import java.time.Duration;
import java.time.Instant;
import java.time.LocalDate;
import java.time.LocalDateTime;
import java.time.LocalTime;
import java.time.OffsetDateTime;
import java.time.OffsetTime;
import java.time.Period;
import java.time.YearMonth;
import java.time.ZonedDateTime;
import java.time.temporal.Temporal;
import java.util.Collection;
import java.util.Date;
import java.util.Iterator;
import java.util.List;
import java.util.Map;
import java.util.Optional;
import java.util.OptionalDouble;
import java.util.OptionalInt;
import java.util.OptionalLong;
import java.util.Set;
import java.util.Spliterator;
import java.util.concurrent.CompletableFuture;
import java.util.concurrent.CompletionStage;
import java.util.concurrent.Future;
import java.util.concurrent.atomic.AtomicBoolean;
import java.util.concurrent.atomic.AtomicInteger;
import java.util.concurrent.atomic.AtomicIntegerArray;
import java.util.concurrent.atomic.AtomicIntegerFieldUpdater;
import java.util.concurrent.atomic.AtomicLong;
import java.util.concurrent.atomic.AtomicLongArray;
import java.util.concurrent.atomic.AtomicLongFieldUpdater;
import java.util.concurrent.atomic.AtomicMarkableReference;
import java.util.concurrent.atomic.AtomicReference;
import java.util.concurrent.atomic.AtomicReferenceArray;
import java.util.concurrent.atomic.AtomicReferenceFieldUpdater;
import java.util.concurrent.atomic.AtomicStampedReference;
import java.util.concurrent.atomic.LongAdder;
import java.util.function.DoublePredicate;
import java.util.function.Function;
import java.util.function.IntPredicate;
import java.util.function.LongPredicate;
import java.util.function.Predicate;
import java.util.regex.Matcher;
import java.util.stream.DoubleStream;
import java.util.stream.IntStream;
import java.util.stream.LongStream;
import java.util.stream.Stream;

/**
 * {@link InstanceOfAssertFactory} instances for Java types.
 *
 * @author Stefano Cordio
 * @since 3.13.0
 * @see Assert#asInstanceOf(InstanceOfAssertFactory)
 * @see AbstractObjectAssert#extracting(String, InstanceOfAssertFactory)
 * @see AbstractObjectAssert#extracting(Function, InstanceOfAssertFactory)
 * @see AbstractMapAssert#extractingByKey(Object, InstanceOfAssertFactory)
 * @see AbstractOptionalAssert#get(InstanceOfAssertFactory)
 * @see AbstractIterableAssert#first(InstanceOfAssertFactory)
 * @see AbstractIterableAssert#last(InstanceOfAssertFactory)
 * @see AbstractIterableAssert#element(int, InstanceOfAssertFactory)
 */
public interface InstanceOfAssertFactories {

  /**
   * {@link InstanceOfAssertFactory} for a {@link Predicate}, assuming {@code Object} as input type.
   *
   * @see #predicate(Class)
   */
  @SuppressWarnings("rawtypes")
  InstanceOfAssertFactory<Predicate, PredicateAssert<Object>> PREDICATE = predicate(Object.class);

  /**
   * {@link InstanceOfAssertFactory} for a {@link Predicate}.
   *
   * @param <T>  the {@code Predicate} input type.
   * @param type the input type instance.
   * @return the factory instance.
   *
   * @see #PREDICATE
   */
  @SuppressWarnings("rawtypes")
  static <T> InstanceOfAssertFactory<Predicate, PredicateAssert<T>> predicate(Class<T> type) {
    return new InstanceOfAssertFactory<>(Predicate.class, new Class[] { type }, Assertions::<T> assertThat);
  }

  /**
   * {@link InstanceOfAssertFactory} for an {@link IntPredicate}.
   */
  InstanceOfAssertFactory<IntPredicate, IntPredicateAssert> INT_PREDICATE = new InstanceOfAssertFactory<>(IntPredicate.class,
                                                                                                          Assertions::assertThat);

  /**
   * {@link InstanceOfAssertFactory} for a {@link LongPredicate}.
   */
  InstanceOfAssertFactory<LongPredicate, LongPredicateAssert> LONG_PREDICATE = new InstanceOfAssertFactory<>(LongPredicate.class,
                                                                                                             Assertions::assertThat);

  /**
   * {@link InstanceOfAssertFactory} for a {@link DoublePredicate}.
   */
  InstanceOfAssertFactory<DoublePredicate, DoublePredicateAssert> DOUBLE_PREDICATE = new InstanceOfAssertFactory<>(DoublePredicate.class,
                                                                                                                   Assertions::assertThat);

  /**
   * {@link InstanceOfAssertFactory} for a {@link CompletableFuture}, assuming {@code Object} as result type.
   *
   * @see #completableFuture(Class)
   */
  @SuppressWarnings("rawtypes")
  InstanceOfAssertFactory<CompletableFuture, CompletableFutureAssert<Object>> COMPLETABLE_FUTURE = completableFuture(Object.class);

  /**
   * {@link InstanceOfAssertFactory} for a {@link CompletableFuture}.
   *
   * @param <RESULT>   the {@code CompletableFuture} result type.
   * @param resultType the result type instance.
   * @return the factory instance.
   *
   * @see #COMPLETABLE_FUTURE
   */
  @SuppressWarnings("rawtypes")
  static <RESULT> InstanceOfAssertFactory<CompletableFuture, CompletableFutureAssert<RESULT>> completableFuture(Class<RESULT> resultType) {
    return new InstanceOfAssertFactory<>(CompletableFuture.class, new Class[] { resultType }, Assertions::<RESULT> assertThat);
  }

  /**
   * {@link InstanceOfAssertFactory} for a {@link CompletionStage}, assuming {@code Object} as result type.
   *
   * @see #completionStage(Class)
   */
  @SuppressWarnings("rawtypes")
  InstanceOfAssertFactory<CompletionStage, CompletableFutureAssert<Object>> COMPLETION_STAGE = completionStage(Object.class);

  /**
   * {@link InstanceOfAssertFactory} for a {@link CompletionStage}.
   *
   * @param <RESULT>   the {@code CompletionStage} result type.
   * @param resultType the result type instance.
   * @return the factory instance.
   *
   * @see #COMPLETION_STAGE
   */
  @SuppressWarnings("rawtypes")
  static <RESULT> InstanceOfAssertFactory<CompletionStage, CompletableFutureAssert<RESULT>> completionStage(Class<RESULT> resultType) {
    return new InstanceOfAssertFactory<>(CompletionStage.class, new Class[] { resultType }, Assertions::<RESULT> assertThat);
  }

  /**
   * {@link InstanceOfAssertFactory} for an {@link Optional}, assuming {@code Object} as value type.
   *
   * @see #optional(Class)
   */
  @SuppressWarnings("rawtypes")
  InstanceOfAssertFactory<Optional, OptionalAssert<Object>> OPTIONAL = optional(Object.class);

  /**
   * {@link InstanceOfAssertFactory} for an {@link Optional}.
   *
   * @param <VALUE>    the {@code Optional} value type.
   * @param resultType the value type instance.
   * @return the factory instance.
   *
   * @see #OPTIONAL
   */
  @SuppressWarnings("rawtypes")
  static <VALUE> InstanceOfAssertFactory<Optional, OptionalAssert<VALUE>> optional(Class<VALUE> resultType) {
    return new InstanceOfAssertFactory<>(Optional.class, new Class[] { resultType }, Assertions::<VALUE> assertThat);
  }

  /**
   * {@link InstanceOfAssertFactory} for an {@link OptionalDouble}.
   */
  InstanceOfAssertFactory<OptionalDouble, OptionalDoubleAssert> OPTIONAL_DOUBLE = new InstanceOfAssertFactory<>(OptionalDouble.class,
                                                                                                                Assertions::assertThat);

  /**
   * {@link InstanceOfAssertFactory} for an {@link OptionalInt}.
   */
  InstanceOfAssertFactory<OptionalInt, OptionalIntAssert> OPTIONAL_INT = new InstanceOfAssertFactory<>(OptionalInt.class,
                                                                                                       Assertions::assertThat);

  /**
   * {@link InstanceOfAssertFactory} for an {@link OptionalLong}.
   */
  InstanceOfAssertFactory<OptionalLong, OptionalLongAssert> OPTIONAL_LONG = new InstanceOfAssertFactory<>(OptionalLong.class,
                                                                                                          Assertions::assertThat);

  /**
   * {@link InstanceOfAssertFactory} for an {@link Matcher}.
   */
  InstanceOfAssertFactory<Matcher, MatcherAssert> MATCHER = new InstanceOfAssertFactory<>(Matcher.class,
                                                                                          Assertions::assertThat);

  /**
   * {@link InstanceOfAssertFactory} for a {@link BigDecimal}.
   */
  InstanceOfAssertFactory<BigDecimal, AbstractBigDecimalAssert<?>> BIG_DECIMAL = new InstanceOfAssertFactory<>(BigDecimal.class,
                                                                                                               Assertions::assertThat);

  /**
   * {@link InstanceOfAssertFactory} for a {@link BigInteger}.
   */
  InstanceOfAssertFactory<BigInteger, AbstractBigIntegerAssert<?>> BIG_INTEGER = new InstanceOfAssertFactory<>(BigInteger.class,
                                                                                                               Assertions::assertThat);

  /**
   * {@link InstanceOfAssertFactory} for a {@link URI}.
   * <p>
   * Note: The {@code TYPE} suffix prevents the shadowing of {@code java.net.URI} when the factory is statically imported.
   * </p>
   *
   * @since 3.13.2
   */
  InstanceOfAssertFactory<URI, AbstractUriAssert<?>> URI_TYPE = new InstanceOfAssertFactory<>(URI.class,
                                                                                              Assertions::assertThat);

  /**
   * {@link InstanceOfAssertFactory} for a {@link URL}.
   * <p>
   * Note: The {@code TYPE} suffix prevents the shadowing of {@code java.net.URL} when the factory is statically imported.
   * </p>
   *
   * @since 3.13.2
   */
  InstanceOfAssertFactory<URL, AbstractUrlAssert<?>> URL_TYPE = new InstanceOfAssertFactory<>(URL.class,
                                                                                              Assertions::assertThat);

  /**
   * {@link InstanceOfAssertFactory} for a {@code boolean} or its corresponding boxed type {@link Boolean}.
   */
  InstanceOfAssertFactory<Boolean, AbstractBooleanAssert<?>> BOOLEAN = new InstanceOfAssertFactory<>(Boolean.class,
                                                                                                     Assertions::assertThat);

  /**
   * {@link InstanceOfAssertFactory} for a {@code boolean} array.
   */
  InstanceOfAssertFactory<boolean[], AbstractBooleanArrayAssert<?>> BOOLEAN_ARRAY = new InstanceOfAssertFactory<>(boolean[].class,
                                                                                                                  Assertions::assertThat);

  /**
   * {@link InstanceOfAssertFactory} for a {@code boolean} two-dimensional array.
   */
  InstanceOfAssertFactory<boolean[][], Boolean2DArrayAssert> BOOLEAN_2D_ARRAY = new InstanceOfAssertFactory<>(boolean[][].class,
                                                                                                              Assertions::assertThat);

  /**
   * {@link InstanceOfAssertFactory} for a {@code byte} or its corresponding boxed type {@link Byte}.
   */
  InstanceOfAssertFactory<Byte, AbstractByteAssert<?>> BYTE = new InstanceOfAssertFactory<>(Byte.class,
                                                                                            Assertions::assertThat);

  /**
   * {@link InstanceOfAssertFactory} for a {@code byte} array.
   */
  InstanceOfAssertFactory<byte[], AbstractByteArrayAssert<?>> BYTE_ARRAY = new InstanceOfAssertFactory<>(byte[].class,
                                                                                                         Assertions::assertThat);

  /**
   * {@link InstanceOfAssertFactory} for a {@code byte} two-dimensional array.
   */
  InstanceOfAssertFactory<byte[][], Byte2DArrayAssert> BYTE_2D_ARRAY = new InstanceOfAssertFactory<>(byte[][].class,
                                                                                                     Assertions::assertThat);

  /**
   * {@link InstanceOfAssertFactory} for a {@code char} or its corresponding boxed type {@link Character}.
   */
  InstanceOfAssertFactory<Character, AbstractCharacterAssert<?>> CHARACTER = new InstanceOfAssertFactory<>(Character.class,
                                                                                                           Assertions::assertThat);

  /**
   * {@link InstanceOfAssertFactory} for a {@code char} array.
   */
  InstanceOfAssertFactory<char[], AbstractCharArrayAssert<?>> CHAR_ARRAY = new InstanceOfAssertFactory<>(char[].class,
                                                                                                         Assertions::assertThat);

  /**
   * {@link InstanceOfAssertFactory} for a {@code char} two-dimensional array.
   */
  InstanceOfAssertFactory<char[][], Char2DArrayAssert> CHAR_2D_ARRAY = new InstanceOfAssertFactory<>(char[][].class,
                                                                                                     Assertions::assertThat);

  /**
   * {@link InstanceOfAssertFactory} for a {@link Class}.
   */
  @SuppressWarnings("rawtypes") // using Class instance
  InstanceOfAssertFactory<Class, ClassAssert> CLASS = new InstanceOfAssertFactory<>(Class.class,
                                                                                    Assertions::assertThat);

  /**
   * {@link InstanceOfAssertFactory} for a {@code double} or its corresponding boxed type {@link Double}.
   */
  InstanceOfAssertFactory<Double, AbstractDoubleAssert<?>> DOUBLE = new InstanceOfAssertFactory<>(Double.class,
                                                                                                  Assertions::assertThat);

  /**
   * {@link InstanceOfAssertFactory} for a {@code double} array.
   */
  InstanceOfAssertFactory<double[], AbstractDoubleArrayAssert<?>> DOUBLE_ARRAY = new InstanceOfAssertFactory<>(double[].class,
                                                                                                               Assertions::assertThat);

  /**
   * {@link InstanceOfAssertFactory} for a {@code double} two-dimensional array.
   */
  InstanceOfAssertFactory<double[][], Double2DArrayAssert> DOUBLE_2D_ARRAY = new InstanceOfAssertFactory<>(double[][].class,
                                                                                                           Assertions::assertThat);

  /**
   * {@link InstanceOfAssertFactory} for a {@link File}.
   */
  InstanceOfAssertFactory<File, AbstractFileAssert<?>> FILE = new InstanceOfAssertFactory<>(File.class,
                                                                                            Assertions::assertThat);

  /**
   * {@link InstanceOfAssertFactory} for a {@link Future}, assuming {@code Object} as result type.
   *
   * @see #future(Class)
   */
  @SuppressWarnings("rawtypes")
  InstanceOfAssertFactory<Future, FutureAssert<Object>> FUTURE = future(Object.class);

  /**
   * {@link InstanceOfAssertFactory} for a {@link Future}.
   *
   * @param <RESULT>   the {@code Future} result type.
   * @param resultType the result type instance.
   * @return the factory instance.
   *
   * @see #FUTURE
   */
  @SuppressWarnings("rawtypes")
  static <RESULT> InstanceOfAssertFactory<Future, FutureAssert<RESULT>> future(Class<RESULT> resultType) {
    return new InstanceOfAssertFactory<>(Future.class, new Class[] { resultType }, Assertions::<RESULT> assertThat);
  }

  /**
   * {@link InstanceOfAssertFactory} for an {@link InputStream}.
   */
  InstanceOfAssertFactory<InputStream, AbstractInputStreamAssert<?, ?>> INPUT_STREAM = new InstanceOfAssertFactory<>(InputStream.class,
                                                                                                                     Assertions::assertThat);

  /**
   * {@link InstanceOfAssertFactory} for a {@code float} or its corresponding boxed type {@link Float}.
   */
  InstanceOfAssertFactory<Float, AbstractFloatAssert<?>> FLOAT = new InstanceOfAssertFactory<>(Float.class,
                                                                                               Assertions::assertThat);

  /**
   * {@link InstanceOfAssertFactory} for a {@code float} array.
   */
  InstanceOfAssertFactory<float[], AbstractFloatArrayAssert<?>> FLOAT_ARRAY = new InstanceOfAssertFactory<>(float[].class,
                                                                                                            Assertions::assertThat);

  /**
   * {@link InstanceOfAssertFactory} for a {@code float} two-dimensional array.
   */
  InstanceOfAssertFactory<float[][], Float2DArrayAssert> FLOAT_2D_ARRAY = new InstanceOfAssertFactory<>(float[][].class,
                                                                                                        Assertions::assertThat);

  /**
   * {@link InstanceOfAssertFactory} for an {@code integer} or its corresponding boxed type {@link Integer}.
   */
  InstanceOfAssertFactory<Integer, AbstractIntegerAssert<?>> INTEGER = new InstanceOfAssertFactory<>(Integer.class,
                                                                                                     Assertions::assertThat);

  /**
   * {@link InstanceOfAssertFactory} for an {@code int} array.
   */
  InstanceOfAssertFactory<int[], AbstractIntArrayAssert<?>> INT_ARRAY = new InstanceOfAssertFactory<>(int[].class,
                                                                                                      Assertions::assertThat);

  /**
   * {@link InstanceOfAssertFactory} for an {@code int} two-dimensional array.
   */
  InstanceOfAssertFactory<int[][], Int2DArrayAssert> INT_2D_ARRAY = new InstanceOfAssertFactory<>(int[][].class,
                                                                                                  Assertions::assertThat);

  /**
   * {@link InstanceOfAssertFactory} for a {@code long} or its corresponding boxed type {@link Long}.
   */
  InstanceOfAssertFactory<Long, AbstractLongAssert<?>> LONG = new InstanceOfAssertFactory<>(Long.class,
                                                                                            Assertions::assertThat);

  /**
   * {@link InstanceOfAssertFactory} for a {@code long} array.
   */
  InstanceOfAssertFactory<long[], AbstractLongArrayAssert<?>> LONG_ARRAY = new InstanceOfAssertFactory<>(long[].class,
                                                                                                         Assertions::assertThat);

  /**
   * {@link InstanceOfAssertFactory} for a {@code long} two-dimensional array.
   */
  InstanceOfAssertFactory<long[][], Long2DArrayAssert> LONG_2D_ARRAY = new InstanceOfAssertFactory<>(long[][].class,
                                                                                                     Assertions::assertThat);

  /**
   * {@link InstanceOfAssertFactory} for an object of a specific type.
   * <p>
   * <b>While this factory ensures that {@code actual} is an instance of the input type, it creates always
   * an {@link ObjectAssert} with the corresponding type.</b>
   *
   * @param <T>  the object type.
   * @param type the object type instance.
   * @return the factory instance.
   */
  static <T> InstanceOfAssertFactory<T, ObjectAssert<T>> type(Class<T> type) {
    return new InstanceOfAssertFactory<>(type, Assertions::assertThat);
  }

  /**
   * {@link InstanceOfAssertFactory} for an array of {@link Object}.
   *
   * @see #array(Class)
   */
  InstanceOfAssertFactory<Object[], ObjectArrayAssert<Object>> ARRAY = array(Object[].class);

  /**
   * {@link InstanceOfAssertFactory} for an array of elements.
   *
   * @param <ELEMENT> the element type.
   * @param arrayType the element type instance.
   * @return the factory instance.
   *
   * @see #ARRAY
   */
  static <ELEMENT> InstanceOfAssertFactory<ELEMENT[], ObjectArrayAssert<ELEMENT>> array(Class<ELEMENT[]> arrayType) {
    return new InstanceOfAssertFactory<>(arrayType, Assertions::assertThat);
  }

  /**
   * {@link InstanceOfAssertFactory} for a two-dimensional array of {@link Object}.
   *
   * @see #array(Class)
   */
  InstanceOfAssertFactory<Object[][], Object2DArrayAssert<Object>> ARRAY_2D = array2D(Object[][].class);

  /**
   * {@link InstanceOfAssertFactory} for a two-dimensional array of elements.
   *
   * @param <ELEMENT> the element type.
   * @param arrayType the element type instance.
   * @return the factory instance.
   *
   * @see #ARRAY
   */
  static <ELEMENT> InstanceOfAssertFactory<ELEMENT[][], Object2DArrayAssert<ELEMENT>> array2D(Class<ELEMENT[][]> arrayType) {
    return new InstanceOfAssertFactory<>(arrayType, Assertions::assertThat);
  }

  /**
   * {@link InstanceOfAssertFactory} for a {@code short} or its corresponding boxed type {@link Short}.
   */
  InstanceOfAssertFactory<Short, AbstractShortAssert<?>> SHORT = new InstanceOfAssertFactory<>(Short.class,
                                                                                               Assertions::assertThat);

  /**
   * {@link InstanceOfAssertFactory} for a {@code short} array.
   */
  InstanceOfAssertFactory<short[], AbstractShortArrayAssert<?>> SHORT_ARRAY = new InstanceOfAssertFactory<>(short[].class,
                                                                                                            Assertions::assertThat);

  /**
   * {@link InstanceOfAssertFactory} for a {@code short} two-dimensional array.
   */
  InstanceOfAssertFactory<short[][], Short2DArrayAssert> SHORT_2D_ARRAY = new InstanceOfAssertFactory<>(short[][].class,
                                                                                                        Assertions::assertThat);

  /**
   * {@link InstanceOfAssertFactory} for a {@link Date}.
   */
  InstanceOfAssertFactory<Date, AbstractDateAssert<?>> DATE = new InstanceOfAssertFactory<>(Date.class,
                                                                                            Assertions::assertThat);

  /**
   * {@link InstanceOfAssertFactory} for a {@link Temporal}.
<<<<<<< HEAD
=======
   *
>>>>>>> d5eba81f
   * @since 3.26.0
   */
  InstanceOfAssertFactory<Temporal, TemporalAssert> TEMPORAL = new InstanceOfAssertFactory<>(Temporal.class,
                                                                                             Assertions::assertThat);

  /**
   * {@link InstanceOfAssertFactory} for a {@link ZonedDateTime}.
   */
  InstanceOfAssertFactory<ZonedDateTime, AbstractZonedDateTimeAssert<?>> ZONED_DATE_TIME = new InstanceOfAssertFactory<>(ZonedDateTime.class,
                                                                                                                         Assertions::assertThat);

  /**
   * {@link InstanceOfAssertFactory} for a {@link LocalDateTime}.
   */
  InstanceOfAssertFactory<LocalDateTime, AbstractLocalDateTimeAssert<?>> LOCAL_DATE_TIME = new InstanceOfAssertFactory<>(LocalDateTime.class,
                                                                                                                         Assertions::assertThat);

  /**
   * {@link InstanceOfAssertFactory} for an {@link OffsetDateTime}.
   */
  InstanceOfAssertFactory<OffsetDateTime, AbstractOffsetDateTimeAssert<?>> OFFSET_DATE_TIME = new InstanceOfAssertFactory<>(OffsetDateTime.class,
                                                                                                                            Assertions::assertThat);

  /**
   * {@link InstanceOfAssertFactory} for an {@link OffsetTime}.
   */
  InstanceOfAssertFactory<OffsetTime, AbstractOffsetTimeAssert<?>> OFFSET_TIME = new InstanceOfAssertFactory<>(OffsetTime.class,
                                                                                                               Assertions::assertThat);

  /**
   * {@link InstanceOfAssertFactory} for a {@link LocalTime}.
   */
  InstanceOfAssertFactory<LocalTime, AbstractLocalTimeAssert<?>> LOCAL_TIME = new InstanceOfAssertFactory<>(LocalTime.class,
                                                                                                            Assertions::assertThat);

  /**
   * {@link InstanceOfAssertFactory} for a {@link LocalDate}.
   */
  InstanceOfAssertFactory<LocalDate, AbstractLocalDateAssert<?>> LOCAL_DATE = new InstanceOfAssertFactory<>(LocalDate.class,
                                                                                                            Assertions::assertThat);

  /**
   * {@link InstanceOfAssertFactory} for a {@link YearMonth}.
   *
   * @since 3.26.0
   */
  InstanceOfAssertFactory<YearMonth, AbstractYearMonthAssert<?>> YEAR_MONTH = new InstanceOfAssertFactory<>(YearMonth.class,
                                                                                                            Assertions::assertThat);

  /**
   * {@link InstanceOfAssertFactory} for an {@link Instant}.
   */
  InstanceOfAssertFactory<Instant, AbstractInstantAssert<?>> INSTANT = new InstanceOfAssertFactory<>(Instant.class,
                                                                                                     Assertions::assertThat);

  /**
   * {@link InstanceOfAssertFactory} for a {@link Duration}.
   *
   * @since 3.15.0
   */
  InstanceOfAssertFactory<Duration, AbstractDurationAssert<?>> DURATION = new InstanceOfAssertFactory<>(Duration.class,
                                                                                                        Assertions::assertThat);

  /**
   * {@link InstanceOfAssertFactory} for a {@link Period}.
   *
   * @since 3.17.0
   */
  InstanceOfAssertFactory<Period, AbstractPeriodAssert<?>> PERIOD = new InstanceOfAssertFactory<>(Period.class,
                                                                                                  Assertions::assertThat);

  /**
   * {@link InstanceOfAssertFactory} for an {@link AtomicBoolean}.
   */
  InstanceOfAssertFactory<AtomicBoolean, AtomicBooleanAssert> ATOMIC_BOOLEAN = new InstanceOfAssertFactory<>(AtomicBoolean.class,
                                                                                                             Assertions::assertThat);

  /**
   * {@link InstanceOfAssertFactory} for an {@link AtomicInteger}.
   */
  InstanceOfAssertFactory<AtomicInteger, AtomicIntegerAssert> ATOMIC_INTEGER = new InstanceOfAssertFactory<>(AtomicInteger.class,
                                                                                                             Assertions::assertThat);

  /**
   * {@link InstanceOfAssertFactory} for an {@link AtomicIntegerArray}.
   */
  InstanceOfAssertFactory<AtomicIntegerArray, AtomicIntegerArrayAssert> ATOMIC_INTEGER_ARRAY = new InstanceOfAssertFactory<>(AtomicIntegerArray.class,
                                                                                                                             Assertions::assertThat);

  /**
   * {@link InstanceOfAssertFactory} for an {@link AtomicIntegerFieldUpdater}, assuming {@code Object} as object type.
   *
   * @see #atomicIntegerFieldUpdater(Class)
   */
  @SuppressWarnings("rawtypes")
  InstanceOfAssertFactory<AtomicIntegerFieldUpdater, AtomicIntegerFieldUpdaterAssert<Object>> ATOMIC_INTEGER_FIELD_UPDATER = atomicIntegerFieldUpdater(Object.class);

  /**
   * {@link InstanceOfAssertFactory} for an {@link AtomicIntegerFieldUpdater}.
   *
   * @param <OBJECT>   the {@code AtomicIntegerFieldUpdater} object type.
   * @param objectType the object type instance.
   * @return the factory instance.
   *
   * @see #ATOMIC_INTEGER_FIELD_UPDATER
   */
  @SuppressWarnings("rawtypes")
  static <OBJECT> InstanceOfAssertFactory<AtomicIntegerFieldUpdater, AtomicIntegerFieldUpdaterAssert<OBJECT>> atomicIntegerFieldUpdater(Class<OBJECT> objectType) {
    return new InstanceOfAssertFactory<>(AtomicIntegerFieldUpdater.class, new Class[] { objectType },
                                         Assertions::<OBJECT> assertThat);
  }

  /**
   * {@link InstanceOfAssertFactory} for a {@link LongAdder}.
   */
  InstanceOfAssertFactory<LongAdder, LongAdderAssert> LONG_ADDER = new InstanceOfAssertFactory<>(LongAdder.class,
                                                                                                 Assertions::assertThat);

  /**
   * {@link InstanceOfAssertFactory} for an {@link AtomicLong}.
   */
  InstanceOfAssertFactory<AtomicLong, AtomicLongAssert> ATOMIC_LONG = new InstanceOfAssertFactory<>(AtomicLong.class,
                                                                                                    Assertions::assertThat);

  /**
   * {@link InstanceOfAssertFactory} for an {@link AtomicLongArray}.
   */
  InstanceOfAssertFactory<AtomicLongArray, AtomicLongArrayAssert> ATOMIC_LONG_ARRAY = new InstanceOfAssertFactory<>(AtomicLongArray.class,
                                                                                                                    Assertions::assertThat);

  /**
   * {@link InstanceOfAssertFactory} for an {@link AtomicLongFieldUpdater}, assuming {@code Object} as object type.
   *
   * @see #atomicLongFieldUpdater(Class)
   */
  @SuppressWarnings("rawtypes")
  InstanceOfAssertFactory<AtomicLongFieldUpdater, AtomicLongFieldUpdaterAssert<Object>> ATOMIC_LONG_FIELD_UPDATER = atomicLongFieldUpdater(Object.class);

  /**
   * {@link InstanceOfAssertFactory} for an {@link AtomicIntegerFieldUpdater}.
   *
   * @param <OBJECT>   the {@code AtomicLongFieldUpdater} object type.
   * @param objectType the object type instance.
   * @return the factory instance.
   *
   * @see #ATOMIC_LONG_FIELD_UPDATER
   */
  @SuppressWarnings("rawtypes")
  static <OBJECT> InstanceOfAssertFactory<AtomicLongFieldUpdater, AtomicLongFieldUpdaterAssert<OBJECT>> atomicLongFieldUpdater(Class<OBJECT> objectType) {
    return new InstanceOfAssertFactory<>(AtomicLongFieldUpdater.class, new Class[] { objectType },
                                         Assertions::<OBJECT> assertThat);
  }

  /**
   * {@link InstanceOfAssertFactory} for an {@link AtomicReference}, assuming {@code Object} as value type.
   *
   * @see #atomicReference(Class)
   */
  @SuppressWarnings("rawtypes")
  InstanceOfAssertFactory<AtomicReference, AtomicReferenceAssert<Object>> ATOMIC_REFERENCE = atomicReference(Object.class);

  /**
   * {@link InstanceOfAssertFactory} for an {@link AtomicReference}.
   *
   * @param <VALUE>   the {@code AtomicReference} value type.
   * @param valueType the value type instance.
   * @return the factory instance.
   *
   * @see #ATOMIC_REFERENCE
   */
  @SuppressWarnings("rawtypes")
  static <VALUE> InstanceOfAssertFactory<AtomicReference, AtomicReferenceAssert<VALUE>> atomicReference(Class<VALUE> valueType) {
    return new InstanceOfAssertFactory<>(AtomicReference.class, new Class[] { valueType }, Assertions::<VALUE> assertThat);
  }

  /**
   * {@link InstanceOfAssertFactory} for an {@link AtomicReferenceArray}, assuming {@code Object} as element type.
   *
   * @see #atomicReferenceArray(Class)
   */
  @SuppressWarnings("rawtypes")
  InstanceOfAssertFactory<AtomicReferenceArray, AtomicReferenceArrayAssert<Object>> ATOMIC_REFERENCE_ARRAY = atomicReferenceArray(Object.class);

  /**
   * {@link InstanceOfAssertFactory} for an {@link AtomicReferenceArray}.
   *
   * @param <ELEMENT>   the {@code AtomicReferenceArray} element type.
   * @param elementType the element type instance.
   * @return the factory instance.
   *
   * @see #ATOMIC_REFERENCE_ARRAY
   */
  @SuppressWarnings("rawtypes")
  static <ELEMENT> InstanceOfAssertFactory<AtomicReferenceArray, AtomicReferenceArrayAssert<ELEMENT>> atomicReferenceArray(Class<ELEMENT> elementType) {
    return new InstanceOfAssertFactory<>(AtomicReferenceArray.class, new Class[] { elementType },
                                         Assertions::<ELEMENT> assertThat);
  }

  /**
   * {@link InstanceOfAssertFactory} for an {@link AtomicReferenceFieldUpdater}, assuming {@code Object} as field and object types.
   *
   * @see #atomicReferenceFieldUpdater(Class, Class)
   */
  @SuppressWarnings("rawtypes")
  InstanceOfAssertFactory<AtomicReferenceFieldUpdater, AtomicReferenceFieldUpdaterAssert<Object, Object>> ATOMIC_REFERENCE_FIELD_UPDATER = atomicReferenceFieldUpdater(Object.class,
                                                                                                                                                                       Object.class);

  /**
   * {@link InstanceOfAssertFactory} for an {@link AtomicReferenceFieldUpdater}.
   *
   * @param <FIELD>    the {@code AtomicReferenceFieldUpdater} field type.
   * @param <OBJECT>   the {@code AtomicReferenceFieldUpdater} object type.
   * @param fieldType  the field type instance.
   * @param objectType the object type instance.
   * @return the factory instance.
   *
   * @see #ATOMIC_REFERENCE_FIELD_UPDATER
   */
  @SuppressWarnings("rawtypes")
  static <FIELD, OBJECT> InstanceOfAssertFactory<AtomicReferenceFieldUpdater, AtomicReferenceFieldUpdaterAssert<FIELD, OBJECT>> atomicReferenceFieldUpdater(Class<FIELD> fieldType,
                                                                                                                                                            Class<OBJECT> objectType) {
    return new InstanceOfAssertFactory<>(AtomicReferenceFieldUpdater.class, new Class[] { fieldType, objectType },
                                         Assertions::<FIELD, OBJECT> assertThat);
  }

  /**
   * {@link InstanceOfAssertFactory} for an {@link AtomicMarkableReference}, assuming {@code Object} as value type.
   *
   * @see #atomicMarkableReference(Class)
   */
  @SuppressWarnings("rawtypes")
  InstanceOfAssertFactory<AtomicMarkableReference, AtomicMarkableReferenceAssert<Object>> ATOMIC_MARKABLE_REFERENCE = atomicMarkableReference(Object.class);

  /**
   * {@link InstanceOfAssertFactory} for an {@link AtomicMarkableReference}.
   *
   * @param <VALUE>   the {@code AtomicMarkableReference} value type.
   * @param valueType the value type instance.
   * @return the factory instance.
   *
   * @see #ATOMIC_MARKABLE_REFERENCE
   */
  @SuppressWarnings("rawtypes")
  static <VALUE> InstanceOfAssertFactory<AtomicMarkableReference, AtomicMarkableReferenceAssert<VALUE>> atomicMarkableReference(Class<VALUE> valueType) {
    return new InstanceOfAssertFactory<>(AtomicMarkableReference.class, new Class[] { valueType },
                                         Assertions::<VALUE> assertThat);
  }

  /**
   * {@link InstanceOfAssertFactory} for an {@link AtomicStampedReference}, assuming {@code Object} as value type.
   *
   * @see #atomicStampedReference(Class)
   */
  @SuppressWarnings("rawtypes")
  InstanceOfAssertFactory<AtomicStampedReference, AtomicStampedReferenceAssert<Object>> ATOMIC_STAMPED_REFERENCE = atomicStampedReference(Object.class);

  /**
   * {@link InstanceOfAssertFactory} for an {@link AtomicStampedReference}.
   *
   * @param <VALUE>   the {@code AtomicStampedReference} value type.
   * @param valueType the value type instance.
   * @return the factory instance.
   *
   * @see #ATOMIC_STAMPED_REFERENCE
   */
  @SuppressWarnings("rawtypes")
  static <VALUE> InstanceOfAssertFactory<AtomicStampedReference, AtomicStampedReferenceAssert<VALUE>> atomicStampedReference(Class<VALUE> valueType) {
    return new InstanceOfAssertFactory<>(AtomicStampedReference.class, new Class[] { valueType }, Assertions::<VALUE> assertThat);
  }

  /**
   * {@link InstanceOfAssertFactory} for a {@link Throwable}.
   */
  InstanceOfAssertFactory<Throwable, AbstractThrowableAssert<?, Throwable>> THROWABLE = new InstanceOfAssertFactory<>(Throwable.class,
                                                                                                                      Assertions::assertThat);

  /**
   * {@link InstanceOfAssertFactory} for a {@link Throwable}.
   *
   * @param <T>  the {@code Throwable} type.
   * @param type the element type instance.
   * @return the factory instance.
   *
   * @see #THROWABLE
   * @since 3.21.0
   */
  static <T extends Throwable> InstanceOfAssertFactory<T, AbstractThrowableAssert<?, T>> throwable(Class<T> type) {
    return new InstanceOfAssertFactory<>(type, Assertions::assertThat);
  }

  /**
   * {@link InstanceOfAssertFactory} for a {@link CharSequence}.
   */
  InstanceOfAssertFactory<CharSequence, AbstractCharSequenceAssert<?, ? extends CharSequence>> CHAR_SEQUENCE = new InstanceOfAssertFactory<>(CharSequence.class,
                                                                                                                                             Assertions::assertThat);

  /**
   * {@link InstanceOfAssertFactory} for a {@link StringBuilder}.
   */
  InstanceOfAssertFactory<StringBuilder, AbstractCharSequenceAssert<?, ? extends CharSequence>> STRING_BUILDER = new InstanceOfAssertFactory<>(StringBuilder.class,
                                                                                                                                               Assertions::assertThat);

  /**
   * {@link InstanceOfAssertFactory} for a {@link StringBuffer}.
   */
  InstanceOfAssertFactory<StringBuffer, AbstractCharSequenceAssert<?, ? extends CharSequence>> STRING_BUFFER = new InstanceOfAssertFactory<>(StringBuffer.class,
                                                                                                                                             Assertions::assertThat);

  /**
   * {@link InstanceOfAssertFactory} for a {@link String}.
   */
  InstanceOfAssertFactory<String, AbstractStringAssert<?>> STRING = new InstanceOfAssertFactory<>(String.class,
                                                                                                  Assertions::assertThat);

  /**
   * {@link InstanceOfAssertFactory} for an {@link Iterable}, assuming {@code Object} as element type.
   *
   * @see #iterable(Class)
   */
  @SuppressWarnings("rawtypes")
  InstanceOfAssertFactory<Iterable, IterableAssert<Object>> ITERABLE = iterable(Object.class);

  /**
   * {@link InstanceOfAssertFactory} for an {@link Iterable}.
   *
   * @param <ELEMENT>   the {@code Iterable} element type.
   * @param elementType the element type instance.
   * @return the factory instance.
   *
   * @see #ITERABLE
   */
  @SuppressWarnings("rawtypes")
  static <ELEMENT> InstanceOfAssertFactory<Iterable, IterableAssert<ELEMENT>> iterable(Class<ELEMENT> elementType) {
    return new InstanceOfAssertFactory<>(Iterable.class, new Class[] { elementType }, Assertions::<ELEMENT> assertThat);
  }

  /**
   * {@link InstanceOfAssertFactory} for an {@link Iterator}, assuming {@code Object} as element type.
   *
   * @see #iterator(Class)
   */
  @SuppressWarnings("rawtypes")
  InstanceOfAssertFactory<Iterator, IteratorAssert<Object>> ITERATOR = iterator(Object.class);

  /**
   * {@link InstanceOfAssertFactory} for an {@link Iterator}.
   *
   * @param <ELEMENT>   the {@code Iterator} element type.
   * @param elementType the element type instance.
   * @return the factory instance.
   *
   * @see #ITERATOR
   */
  @SuppressWarnings("rawtypes")
  static <ELEMENT> InstanceOfAssertFactory<Iterator, IteratorAssert<ELEMENT>> iterator(Class<ELEMENT> elementType) {
    return new InstanceOfAssertFactory<>(Iterator.class, new Class[] { elementType }, Assertions::<ELEMENT> assertThat);
  }

  /**
   * {@link InstanceOfAssertFactory} for a {@link Collection}, assuming {@code Object} as element type.
   *
   * @see #collection(Class)
   * @since 3.21.0
   */
  @SuppressWarnings("rawtypes")
  InstanceOfAssertFactory<Collection, AbstractCollectionAssert<?, Collection<?>, Object, ObjectAssert<Object>>> COLLECTION = collection(Object.class);

  /**
   * {@link InstanceOfAssertFactory} for a {@link Collection}.
   *
   * @param <E>   the {@code Collection} element type.
   * @param elementType the element type instance.
   * @return the factory instance.
   *
   * @see #COLLECTION
   * @since 3.21.0
   */
  @SuppressWarnings("rawtypes")
  static <E> InstanceOfAssertFactory<Collection, AbstractCollectionAssert<?, Collection<? extends E>, E, ObjectAssert<E>>> collection(Class<E> elementType) {
    return new InstanceOfAssertFactory<>(Collection.class, new Class[] { elementType }, Assertions::<E> assertThat);
  }

  /**
   * {@link InstanceOfAssertFactory} for a {@link List}, assuming {@code Object} as element type.
   *
   * @see #list(Class)
   */
  @SuppressWarnings("rawtypes")
  InstanceOfAssertFactory<List, ListAssert<Object>> LIST = list(Object.class);

  /**
   * {@link InstanceOfAssertFactory} for a {@link List}.
   *
   * @param <ELEMENT>   the {@code List} element type.
   * @param elementType the element type instance.
   * @return the factory instance.
   *
   * @see #LIST
   */
  @SuppressWarnings("rawtypes")
  static <ELEMENT> InstanceOfAssertFactory<List, ListAssert<ELEMENT>> list(Class<ELEMENT> elementType) {
    return new InstanceOfAssertFactory<>(List.class, new Class[] { elementType }, Assertions::<ELEMENT> assertThat);
  }

  /**
   * {@link InstanceOfAssertFactory} for a {@link Set}, assuming {@code Object} as element type.
   *
   * @see #set(Class)
   * @since 3.26.0
   */
  @SuppressWarnings("rawtypes")
  InstanceOfAssertFactory<Set, AbstractCollectionAssert<?, Collection<?>, Object, ObjectAssert<Object>>> SET = set(Object.class);

  /**
   * {@link InstanceOfAssertFactory} for a {@link Set}.
   *
   * @param <E>   the {@code Set} element type.
   * @param elementType the element type instance.
   * @return the factory instance.
   *
   * @see #SET
   * @since 3.26.0
   */
  @SuppressWarnings("rawtypes")
  static <E> InstanceOfAssertFactory<Set, AbstractCollectionAssert<?, Collection<? extends E>, E, ObjectAssert<E>>> set(Class<E> elementType) {
    return new InstanceOfAssertFactory<>(Set.class, new Class[] { elementType }, Assertions::<E> assertThat);
  }

  /**
   * {@link InstanceOfAssertFactory} for a {@link Stream}, assuming {@code Object} as element type.
   *
   * @see #stream(Class)
   */
  @SuppressWarnings("rawtypes")
  InstanceOfAssertFactory<Stream, ListAssert<Object>> STREAM = stream(Object.class);

  /**
   * {@link InstanceOfAssertFactory} for a {@link Stream}.
   *
   * @param <ELEMENT>   the {@code Stream} element type.
   * @param elementType the element type instance.
   * @return the factory instance.
   *
   * @see #STREAM
   */
  @SuppressWarnings("rawtypes")
  static <ELEMENT> InstanceOfAssertFactory<Stream, ListAssert<ELEMENT>> stream(Class<ELEMENT> elementType) {
    return new InstanceOfAssertFactory<>(Stream.class, new Class[] { elementType }, Assertions::<ELEMENT> assertThat);
  }

  /**
   * {@link InstanceOfAssertFactory} for a {@link DoubleStream}.
   */
  InstanceOfAssertFactory<DoubleStream, ListAssert<Double>> DOUBLE_STREAM = new InstanceOfAssertFactory<>(DoubleStream.class,
                                                                                                          Assertions::assertThat);

  /**
   * {@link InstanceOfAssertFactory} for a {@link LongStream}.
   */
  InstanceOfAssertFactory<LongStream, ListAssert<Long>> LONG_STREAM = new InstanceOfAssertFactory<>(LongStream.class,
                                                                                                    Assertions::assertThat);

  /**
   * {@link InstanceOfAssertFactory} for an {@link IntStream}.
   */
  InstanceOfAssertFactory<IntStream, ListAssert<Integer>> INT_STREAM = new InstanceOfAssertFactory<>(IntStream.class,
                                                                                                     Assertions::assertThat);

  /**
   * {@link InstanceOfAssertFactory} for a {@link Path}.
   */
  InstanceOfAssertFactory<Path, AbstractPathAssert<?>> PATH = new InstanceOfAssertFactory<>(Path.class,
                                                                                            Assertions::assertThat);

  /**
   * {@link InstanceOfAssertFactory} for a {@link Spliterator}, assuming {@code Object} as element type.
   *
   * @see #spliterator(Class)
   */
  @SuppressWarnings("rawtypes")
  InstanceOfAssertFactory<Spliterator, SpliteratorAssert<Object>> SPLITERATOR = spliterator(Object.class);

  /**
   * {@link InstanceOfAssertFactory} for a {@link Spliterator}.
   *
   * @param <ELEMENT>   the {@code Spliterator} element type.
   * @param elementType the element type instance.
   * @return the factory instance.
   *
   * @see #SPLITERATOR
   */
  @SuppressWarnings("rawtypes")
  static <ELEMENT> InstanceOfAssertFactory<Spliterator, SpliteratorAssert<ELEMENT>> spliterator(Class<ELEMENT> elementType) {
    return new InstanceOfAssertFactory<>(Spliterator.class, new Class[] { elementType }, Assertions::<ELEMENT> assertThat);
  }

  /**
   * {@link InstanceOfAssertFactory} for a {@link Map}, assuming {@code Object} as key and value types.
   *
   * @see #map(Class, Class)
   */
  @SuppressWarnings("rawtypes")
  InstanceOfAssertFactory<Map, MapAssert<Object, Object>> MAP = map(Object.class, Object.class);

  /**
   * {@link InstanceOfAssertFactory} for a {@link Map}.
   *
   * @param <K>       the {@code Map} key type.
   * @param <V>       the {@code Map} value type.
   * @param keyType   the key type instance.
   * @param valueType the value type instance.
   * @return the factory instance.
   *
   * @see #MAP
   */
  @SuppressWarnings("rawtypes")
  static <K, V> InstanceOfAssertFactory<Map, MapAssert<K, V>> map(Class<K> keyType, Class<V> valueType) {
    return new InstanceOfAssertFactory<>(Map.class, new Class[] { keyType, valueType }, Assertions::<K, V> assertThat);
  }

  /**
   * {@link InstanceOfAssertFactory} for a {@link Comparable}.
   *
   * @param <T>            the {@code Comparable} type.
   * @param comparableType the comparable type instance.
   * @return the factory instance.
   */
  static <T extends Comparable<? super T>> InstanceOfAssertFactory<T, AbstractComparableAssert<?, T>> comparable(Class<T> comparableType) {
    return new InstanceOfAssertFactory<>(comparableType, Assertions::assertThat);
  }

}<|MERGE_RESOLUTION|>--- conflicted
+++ resolved
@@ -495,10 +495,7 @@
 
   /**
    * {@link InstanceOfAssertFactory} for a {@link Temporal}.
-<<<<<<< HEAD
-=======
-   *
->>>>>>> d5eba81f
+   *
    * @since 3.26.0
    */
   InstanceOfAssertFactory<Temporal, TemporalAssert> TEMPORAL = new InstanceOfAssertFactory<>(Temporal.class,
